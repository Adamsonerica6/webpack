/* globals describe, it */
"use strict";

const webpack = require("..");

describe("Validation", () => {
	const createTestCase = (name, config, fn) => {
		it("should fail validation for " + name, () => {
			try {
				webpack(config);
			} catch (err) {
				if (err.name !== "WebpackOptionsValidationError") throw err;

				expect(err.message).toMatch(/^Invalid configuration object./);
				fn(err.message);

				return;
			}

			throw new Error("Validation didn't fail");
		});
	};

	createTestCase("undefined configuration", undefined, msg =>
		expect(msg).toMatchInlineSnapshot(`
"Invalid configuration object. Webpack has been initialised using a configuration object that does not match the API schema.
 - configuration should be an object."
`)
	);

	createTestCase("null configuration", null, msg =>
		expect(msg).toMatchInlineSnapshot(`
"Invalid configuration object. Webpack has been initialised using a configuration object that does not match the API schema.
 - configuration should be an object."
`)
	);

	createTestCase(
		"empty entry string",
		{
			entry: ""
		},
		msg =>
			expect(msg).toMatchInlineSnapshot(`
"Invalid configuration object. Webpack has been initialised using a configuration object that does not match the API schema.
 - configuration.entry should be an non-empty string.
   -> An entry point without name. The string is resolved to a module which is loaded upon startup."
`)
	);

	createTestCase(
		"empty entry bundle array",
		{
			entry: {
				bundle: []
			}
		},
		msg =>
			expect(msg).toMatchInlineSnapshot(`
"Invalid configuration object. Webpack has been initialised using a configuration object that does not match the API schema.
 - configuration.entry['bundle'] should be an non-empty array.
   -> A non-empty array of non-empty strings"
`)
	);

	createTestCase(
		"invalid instanceof",
		{
			entry: "a",
			module: {
				wrappedContextRegExp: 1337
			}
		},
		msg =>
			expect(msg).toMatchInlineSnapshot(`
"Invalid configuration object. Webpack has been initialised using a configuration object that does not match the API schema.
 - configuration.module.wrappedContextRegExp should be an instance of RegExp
   -> Set the inner regular expression for partial dynamic dependencies"
`)
	);

	createTestCase(
		"invalid minimum",
		{
			entry: "a",
			parallelism: 0
		},
		msg =>
			expect(msg).toMatchInlineSnapshot(`
"Invalid configuration object. Webpack has been initialised using a configuration object that does not match the API schema.
 - configuration.parallelism should be >= 1.
   -> The number of parallel processed modules in the compilation."
`)
	);

	createTestCase(
		"repeated value",
		{
			entry: ["abc", "def", "abc"]
		},
		msg =>
			expect(msg).toMatchInlineSnapshot(`
"Invalid configuration object. Webpack has been initialised using a configuration object that does not match the API schema.
 - configuration.entry should not contain the item 'abc' twice.
   -> A non-empty array of non-empty strings"
`)
	);

	createTestCase(
		"multiple errors",
		{
			entry: [/a/],
			output: {
				filename: /a/
			}
		},
		msg =>
			expect(msg).toMatchInlineSnapshot(`
"Invalid configuration object. Webpack has been initialised using a configuration object that does not match the API schema.
 - configuration.entry[0] should be a string.
   -> A non-empty string
 - configuration.output.filename should be one of these:
   string | function
   -> Specifies the name of each output file on disk. You must **not** specify an absolute path here! The \`output.path\` option determines the location on disk the files are written to, filename is used solely for naming the individual files.
   Details:
    * configuration.output.filename should be a string.
    * configuration.output.filename should be an instance of function"
`)
	);

	createTestCase(
		"multiple configurations",
		[
			{
				entry: [/a/]
			},
			{
				entry: "a",
				output: {
					filename: /a/
				}
			}
		],
		msg =>
			expect(msg).toMatchInlineSnapshot(`
"Invalid configuration object. Webpack has been initialised using a configuration object that does not match the API schema.
 - configuration[0].entry[0] should be a string.
   -> A non-empty string
 - configuration[1].output.filename should be one of these:
   string | function
   -> Specifies the name of each output file on disk. You must **not** specify an absolute path here! The \`output.path\` option determines the location on disk the files are written to, filename is used solely for naming the individual files.
   Details:
    * configuration[1].output.filename should be a string.
    * configuration[1].output.filename should be an instance of function"
`)
	);

	createTestCase(
		"deep error",
		{
			entry: "a",
			module: {
				rules: [
					{
						oneOf: [
							{
								test: "/a",
								passer: {
									amd: false
								}
							}
						]
					}
				]
			}
		},
		msg =>
			expect(msg).toMatchInlineSnapshot(`
"Invalid configuration object. Webpack has been initialised using a configuration object that does not match the API schema.
 - configuration.module.rules[0].oneOf[0] has an unknown property 'passer'. These properties are valid:
   object { compiler?, enforce?, exclude?, include?, issuer?, loader?, loaders?, oneOf?, options?, parser?, query?, resolve?, resource?, resourceQuery?, rules?, sideEffects?, test?, type?, use? }
   -> A rule"
`)
	);

	createTestCase(
		"additional key on root",
		{
<<<<<<< HEAD
			name: "deep error",
			config: {
				entry: "a",
				module: {
					rules: [
						{
							oneOf: [
								{
									test: "/a",
									passer: {
										amd: false
									}
								}
							]
						}
					]
				}
			},
			message: [
				" - configuration.module.rules[0].oneOf[0] has an unknown property 'passer'. These properties are valid:",
				"   object { compiler?, enforce?, exclude?, include?, issuer?, loader?, oneOf?, options?, parser?, realResource?, resolve?, resource?, resourceQuery?, rules?, sideEffects?, test?, type?, use? }",
				"   -> A rule"
			]
		},
		{
			name: "additional key on root",
			config: {
				entry: "a",
				postcss: () => {}
			},
			message: [
				" - configuration has an unknown property 'postcss'. These properties are valid:",
				"   object { amd?, bail?, cache?, context?, dependencies?, devServer?, devtool?, entry?, externals?, loader?, mode?, module?, " +
					"name?, node?, optimization?, output?, parallelism?, performance?, plugins?, profile?, recordsInputPath?, recordsOutputPath?, " +
					"recordsPath?, resolve?, resolveLoader?, serve?, stats?, target?, watch?, watchOptions? }",
				"   For typos: please correct them.",
				"   For loader options: webpack >= v2.0.0 no longer allows custom properties in configuration.",
				"     Loaders should be updated to allow passing options via loader options in module.rules.",
				"     Until loaders are updated one can use the LoaderOptionsPlugin to pass these options to the loader:",
				"     plugins: [",
				"       new webpack.LoaderOptionsPlugin({",
				"         // test: /\\.xxx$/, // may apply this only for some modules",
				"         options: {",
				"           postcss: …",
				"         }",
				"       })",
				"     ]"
			]
=======
			entry: "a",
			postcss: () => {}
>>>>>>> 5d3004cc
		},
		msg =>
			expect(msg).toMatchInlineSnapshot(`
"Invalid configuration object. Webpack has been initialised using a configuration object that does not match the API schema.
 - configuration has an unknown property 'postcss'. These properties are valid:
   object { amd?, bail?, cache?, context?, dependencies?, devServer?, devtool?, entry?, externals?, loader?, mode?, module?, name?, node?, optimization?, output?, parallelism?, performance?, plugins?, profile?, recordsInputPath?, recordsOutputPath?, recordsPath?, resolve?, resolveLoader?, serve?, stats?, target?, watch?, watchOptions? }
   For typos: please correct them.
   For loader options: webpack >= v2.0.0 no longer allows custom properties in configuration.
     Loaders should be updated to allow passing options via loader options in module.rules.
     Until loaders are updated one can use the LoaderOptionsPlugin to pass these options to the loader:
     plugins: [
       new webpack.LoaderOptionsPlugin({
         // test: /\\\\.xxx$/, // may apply this only for some modules
         options: {
           postcss: …
         }
       })
     ]"
`)
	);

	createTestCase(
		"enum",
		{
			entry: "a",
			devtool: true
		},
		msg =>
			expect(msg).toMatchInlineSnapshot(`
"Invalid configuration object. Webpack has been initialised using a configuration object that does not match the API schema.
 - configuration.devtool should be one of these:
   string | false
   -> A developer tool to enhance debugging.
   Details:
    * configuration.devtool should be a string.
    * configuration.devtool should be false"
`)
	);

	createTestCase(
		"! in path",
		{
			entry: "foo.js",
			output: {
				path: "/somepath/!test",
				filename: "bar"
			}
		},
		msg =>
			expect(msg).toMatchInlineSnapshot(`
"Invalid configuration object. Webpack has been initialised using a configuration object that does not match the API schema.
 - configuration.output.path: The provided value \\"/somepath/!test\\" contains exclamation mark (!) which is not allowed because it's reserved for loader syntax.
   -> The output directory as **absolute path** (required)."
`)
	);

	createTestCase(
		"relative path",
		{
			entry: "foo.js",
			output: {
				filename: "/bar"
			}
		},
		msg =>
			expect(msg).toMatchInlineSnapshot(`
"Invalid configuration object. Webpack has been initialised using a configuration object that does not match the API schema.
 - configuration.output.filename: A relative path is expected. However, the provided value \\"/bar\\" is an absolute path!
   Please use output.path to specify absolute path and output.filename for the file name."
`)
	);

	createTestCase(
		"absolute path",
		{
			entry: "foo.js",
			output: {
				filename: "bar"
			},
			context: "baz"
		},
		msg =>
			expect(msg).toMatchInlineSnapshot(`
"Invalid configuration object. Webpack has been initialised using a configuration object that does not match the API schema.
 - configuration.context: The provided value \\"baz\\" is not an absolute path!
   -> The base directory (absolute path!) for resolving the \`entry\` option. If \`output.pathinfo\` is set, the included pathinfo is shortened to this directory."
`)
	);

	createTestCase(
		"missing stats option",
		{
			entry: "foo.js",
			stats: {
				foobar: true
			}
		},
		msg => {
			expect(
				msg
					.replace(/object \{ .* \}/g, "object {...}")
					.replace(/"none" \| .+/g, '"none" | ...')
			).toMatchInlineSnapshot(`
"Invalid configuration object. Webpack has been initialised using a configuration object that does not match the API schema.
 - configuration.stats has an unknown property 'foobar'. These properties are valid:
   object {...}"
`);
		}
	);

	createTestCase(
		"Invalid plugin provided: bool",
		{
			entry: "foo.js",
			plugins: [false]
		},
		msg =>
			expect(msg).toMatchInlineSnapshot(`
"Invalid configuration object. Webpack has been initialised using a configuration object that does not match the API schema.
 - configuration.plugins[0] should be one of these:
   object { apply, … } | function
   -> Plugin of type object or instanceof Function
   Details:
    * configuration.plugins[0] should be an object.
      -> Plugin instance
    * configuration.plugins[0] should be an instance of function
      -> Function acting as plugin"
`)
	);

	createTestCase(
		"Invalid plugin provided: array",
		{
			entry: "foo.js",
			plugins: [[]]
		},
		msg =>
			expect(msg).toMatchInlineSnapshot(`
"Invalid configuration object. Webpack has been initialised using a configuration object that does not match the API schema.
 - configuration.plugins[0] should be one of these:
   object { apply, … } | function
   -> Plugin of type object or instanceof Function
   Details:
    * configuration.plugins[0] should be an object.
      -> Plugin instance
    * configuration.plugins[0] should be an instance of function
      -> Function acting as plugin"
`)
	);

	createTestCase(
		"Invalid plugin provided: string",
		{
			entry: "foo.js",
			plugins: ["abc123"]
		},
		msg =>
			expect(msg).toMatchInlineSnapshot(`
"Invalid configuration object. Webpack has been initialised using a configuration object that does not match the API schema.
 - configuration.plugins[0] should be one of these:
   object { apply, … } | function
   -> Plugin of type object or instanceof Function
   Details:
    * configuration.plugins[0] should be an object.
      -> Plugin instance
    * configuration.plugins[0] should be an instance of function
      -> Function acting as plugin"
`)
	);

	createTestCase(
		"Invalid plugin provided: int",
		{
			entry: "foo.js",
			plugins: [12]
		},
		msg =>
			expect(msg).toMatchInlineSnapshot(`
"Invalid configuration object. Webpack has been initialised using a configuration object that does not match the API schema.
 - configuration.plugins[0] should be one of these:
   object { apply, … } | function
   -> Plugin of type object or instanceof Function
   Details:
    * configuration.plugins[0] should be an object.
      -> Plugin instance
    * configuration.plugins[0] should be an instance of function
      -> Function acting as plugin"
`)
	);

	createTestCase(
		"Invalid plugin provided: object without apply function",
		{
			entry: "foo.js",
			plugins: [{}]
		},
		msg =>
			expect(msg).toMatchInlineSnapshot(`
"Invalid configuration object. Webpack has been initialised using a configuration object that does not match the API schema.
 - configuration.plugins[0] misses the property 'apply'.
   function
   -> The run point of the plugin, required method."
`)
	);

	createTestCase(
		"invalid mode",
		{
			mode: "protuction"
		},
		msg =>
			expect(msg).toMatchInlineSnapshot(`
"Invalid configuration object. Webpack has been initialised using a configuration object that does not match the API schema.
 - configuration.mode should be one of these:
   \\"development\\" | \\"production\\" | \\"none\\"
   -> Enable production optimizations or development hints."
`)
	);
});<|MERGE_RESOLUTION|>--- conflicted
+++ resolved
@@ -178,7 +178,7 @@
 			expect(msg).toMatchInlineSnapshot(`
 "Invalid configuration object. Webpack has been initialised using a configuration object that does not match the API schema.
  - configuration.module.rules[0].oneOf[0] has an unknown property 'passer'. These properties are valid:
-   object { compiler?, enforce?, exclude?, include?, issuer?, loader?, loaders?, oneOf?, options?, parser?, query?, resolve?, resource?, resourceQuery?, rules?, sideEffects?, test?, type?, use? }
+   object { compiler?, enforce?, exclude?, include?, issuer?, loader?, oneOf?, options?, parser?, realResource?, resolve?, resource?, resourceQuery?, rules?, sideEffects?, test?, type?, use? }
    -> A rule"
 `)
 	);
@@ -186,59 +186,8 @@
 	createTestCase(
 		"additional key on root",
 		{
-<<<<<<< HEAD
-			name: "deep error",
-			config: {
-				entry: "a",
-				module: {
-					rules: [
-						{
-							oneOf: [
-								{
-									test: "/a",
-									passer: {
-										amd: false
-									}
-								}
-							]
-						}
-					]
-				}
-			},
-			message: [
-				" - configuration.module.rules[0].oneOf[0] has an unknown property 'passer'. These properties are valid:",
-				"   object { compiler?, enforce?, exclude?, include?, issuer?, loader?, oneOf?, options?, parser?, realResource?, resolve?, resource?, resourceQuery?, rules?, sideEffects?, test?, type?, use? }",
-				"   -> A rule"
-			]
-		},
-		{
-			name: "additional key on root",
-			config: {
-				entry: "a",
-				postcss: () => {}
-			},
-			message: [
-				" - configuration has an unknown property 'postcss'. These properties are valid:",
-				"   object { amd?, bail?, cache?, context?, dependencies?, devServer?, devtool?, entry?, externals?, loader?, mode?, module?, " +
-					"name?, node?, optimization?, output?, parallelism?, performance?, plugins?, profile?, recordsInputPath?, recordsOutputPath?, " +
-					"recordsPath?, resolve?, resolveLoader?, serve?, stats?, target?, watch?, watchOptions? }",
-				"   For typos: please correct them.",
-				"   For loader options: webpack >= v2.0.0 no longer allows custom properties in configuration.",
-				"     Loaders should be updated to allow passing options via loader options in module.rules.",
-				"     Until loaders are updated one can use the LoaderOptionsPlugin to pass these options to the loader:",
-				"     plugins: [",
-				"       new webpack.LoaderOptionsPlugin({",
-				"         // test: /\\.xxx$/, // may apply this only for some modules",
-				"         options: {",
-				"           postcss: …",
-				"         }",
-				"       })",
-				"     ]"
-			]
-=======
 			entry: "a",
 			postcss: () => {}
->>>>>>> 5d3004cc
 		},
 		msg =>
 			expect(msg).toMatchInlineSnapshot(`
