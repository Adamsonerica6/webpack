--- conflicted
+++ resolved
@@ -50,14 +50,9 @@
 
 <details><summary><code>/******/ (function(modules) { /* webpackBootstrap */ })</code></summary>
 
-<<<<<<< HEAD
-``` javascript
+```javascript
 /******/ (function(modules, runtime) { // webpackBootstrap
 /******/ 	"use strict";
-=======
-```javascript
-/******/ (function(modules) { // webpackBootstrap
->>>>>>> b72b96a2
 /******/ 	// The module cache
 /******/ 	var installedModules = {};
 /******/
@@ -125,41 +120,25 @@
 /***/ }),
 /* 1 */
 /*!******************************************************************************************************!*\
-<<<<<<< HEAD
-  !*** delegated ../node_modules/example-vendor.js from dll-reference vendor_lib_f9a078c3e662767ede52 ***!
-=======
-  !*** delegated ../node_modules/example-vendor.js from dll-reference vendor_lib_a132d30959ef28c3f004 ***!
->>>>>>> b72b96a2
+  !*** delegated ../node_modules/example-vendor.js from dll-reference vendor_lib_ced36e0133f6a1f67f40 ***!
   \******************************************************************************************************/
 /*! export square [provided] [no usage info] [missing usage info prevents renaming] */
 /*! other exports [not provided] [no usage info] */
 /*! runtime requirements: module__webpack_require__,  */
 /***/ (function(module, __unusedexports, __webpack_require__) {
 
-<<<<<<< HEAD
-module.exports = (__webpack_require__(/*! dll-reference vendor_lib_f9a078c3e662767ede52 */ 2))(1);
-=======
-module.exports = (__webpack_require__(/*! dll-reference vendor_lib_a132d30959ef28c3f004 */ 2))(1);
->>>>>>> b72b96a2
+module.exports = (__webpack_require__(/*! dll-reference vendor_lib_ced36e0133f6a1f67f40 */ 2))(1);
 
 /***/ }),
 /* 2 */
 /*!**************************************************!*\
-<<<<<<< HEAD
-  !*** external "vendor_lib_f9a078c3e662767ede52" ***!
-=======
-  !*** external "vendor_lib_a132d30959ef28c3f004" ***!
->>>>>>> b72b96a2
+  !*** external "vendor_lib_ced36e0133f6a1f67f40" ***!
   \**************************************************/
 /*! other exports [maybe provided (runtime-defined)] [no usage info] */
 /*! runtime requirements: module */
 /***/ (function(module) {
 
-<<<<<<< HEAD
-module.exports = vendor_lib_f9a078c3e662767ede52;
-=======
-module.exports = vendor_lib_a132d30959ef28c3f004;
->>>>>>> b72b96a2
+module.exports = vendor_lib_ced36e0133f6a1f67f40;
 
 /***/ })
 /******/ ],
@@ -195,84 +174,49 @@
 
 ```
 Hash: 0a1b2c3d4e5f6a7b8c9d
-<<<<<<< HEAD
-Version: webpack 5.0.0-alpha.9
+Version: webpack 5.0.0-alpha.11
  Asset     Size  Chunks             Chunk Names
 app.js  3.6 KiB     {0}  [emitted]  main
-=======
-Version: webpack 4.29.6
- Asset      Size  Chunks             Chunk Names
-app.js  4.86 KiB       0  [emitted]  main
->>>>>>> b72b96a2
 Entrypoint main = app.js
 chunk {0} app.js (main) 178 bytes (javascript) 279 bytes (runtime) [entry] [rendered]
     > ./example-app main
  [0] ./example-app.js 94 bytes {0} [built]
      [no exports]
-<<<<<<< HEAD
      [used exports unknown]
      entry ./example-app main
- [1] delegated ../node_modules/example-vendor.js from dll-reference vendor_lib_f9a078c3e662767ede52 42 bytes {0} [built]
-=======
-     single entry ./example-app  main
- [1] delegated ../node_modules/example-vendor.js from dll-reference vendor_lib_a132d30959ef28c3f004 42 bytes {0} [built]
->>>>>>> b72b96a2
+ [1] delegated ../node_modules/example-vendor.js from dll-reference vendor_lib_ced36e0133f6a1f67f40 42 bytes {0} [built]
      [exports: square]
      [used exports unknown]
      harmony side effect evaluation example-vendor [0] ./example-app.js 1:0-40
      harmony import specifier example-vendor [0] ./example-app.js 3:12-18
      harmony import specifier example-vendor [0] ./example-app.js 4:16-22
-<<<<<<< HEAD
- [2] external "vendor_lib_f9a078c3e662767ede52" 42 bytes {0} [built]
+ [2] external "vendor_lib_ced36e0133f6a1f67f40" 42 bytes {0} [built]
      [used exports unknown]
-     delegated source dll-reference vendor_lib_f9a078c3e662767ede52 [1] delegated ../node_modules/example-vendor.js from dll-reference vendor_lib_f9a078c3e662767ede52
+     delegated source dll-reference vendor_lib_ced36e0133f6a1f67f40 [1] delegated ../node_modules/example-vendor.js from dll-reference vendor_lib_ced36e0133f6a1f67f40
      + 1 hidden chunk module
-=======
- [2] external "vendor_lib_a132d30959ef28c3f004" 42 bytes {0} [built]
-     delegated source dll-reference vendor_lib_a132d30959ef28c3f004 [1] delegated ../node_modules/example-vendor.js from dll-reference vendor_lib_a132d30959ef28c3f004
->>>>>>> b72b96a2
 ```
 
 ## Production mode
 
 ```
 Hash: 0a1b2c3d4e5f6a7b8c9d
-<<<<<<< HEAD
-Version: webpack 5.0.0-alpha.9
+Version: webpack 5.0.0-alpha.11
  Asset       Size  Chunks             Chunk Names
-app.js  589 bytes   {404}  [emitted]  main
-=======
-Version: webpack 4.29.6
- Asset      Size  Chunks             Chunk Names
-app.js  1.09 KiB       0  [emitted]  main
->>>>>>> b72b96a2
+app.js  591 bytes   {179}  [emitted]  main
 Entrypoint main = app.js
-chunk {404} app.js (main) 178 bytes (javascript) 279 bytes (runtime) [entry] [rendered]
+chunk {179} app.js (main) 178 bytes (javascript) 279 bytes (runtime) [entry] [rendered]
     > ./example-app main
-<<<<<<< HEAD
-  [10] delegated ../node_modules/example-vendor.js from dll-reference vendor_lib_f9a078c3e662767ede52 42 bytes {404} [built]
+ [312] delegated ../node_modules/example-vendor.js from dll-reference vendor_lib_ced36e0133f6a1f67f40 42 bytes {179} [built]
        [exports: square]
-       harmony side effect evaluation example-vendor [423] ./example-app.js 1:0-40
-       harmony import specifier example-vendor [423] ./example-app.js 3:12-18
-       harmony import specifier example-vendor [423] ./example-app.js 4:16-22
- [423] ./example-app.js 94 bytes {404} [built]
+       harmony side effect evaluation example-vendor [661] ./example-app.js 1:0-40
+       harmony import specifier example-vendor [661] ./example-app.js 3:12-18
+       harmony import specifier example-vendor [661] ./example-app.js 4:16-22
+ [661] ./example-app.js 94 bytes {179} [built]
        [no exports]
        entry ./example-app main
- [860] external "vendor_lib_f9a078c3e662767ede52" 42 bytes {404} [built]
-       delegated source dll-reference vendor_lib_f9a078c3e662767ede52 [10] delegated ../node_modules/example-vendor.js from dll-reference vendor_lib_f9a078c3e662767ede52
+ [975] external "vendor_lib_ced36e0133f6a1f67f40" 42 bytes {179} [built]
+       delegated source dll-reference vendor_lib_ced36e0133f6a1f67f40 [312] delegated ../node_modules/example-vendor.js from dll-reference vendor_lib_ced36e0133f6a1f67f40
      + 1 hidden chunk module
-=======
- [0] delegated ../node_modules/example-vendor.js from dll-reference vendor_lib_a132d30959ef28c3f004 42 bytes {0} [built]
-     [exports: square]
-     harmony side effect evaluation example-vendor [1] ./example-app.js 1:0-40
-     harmony import specifier example-vendor [1] ./example-app.js 3:12-18
-     harmony import specifier example-vendor [1] ./example-app.js 4:16-22
- [1] ./example-app.js 94 bytes {0} [built]
-     [no exports]
-     single entry ./example-app  main
- [2] external "vendor_lib_a132d30959ef28c3f004" 42 bytes {0} [built]
-     delegated source dll-reference vendor_lib_a132d30959ef28c3f004 [0] delegated ../node_modules/example-vendor.js from dll-reference vendor_lib_a132d30959ef28c3f004
->>>>>>> b72b96a2
 ```
 
 <!-- @TODO:
