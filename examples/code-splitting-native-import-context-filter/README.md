--- conflicted
+++ resolved
@@ -48,42 +48,8 @@
 <details><summary><code>/******/ (function(modules) { /* webpackBootstrap */ })</code></summary>
 
 ```javascript
-<<<<<<< HEAD
 /******/ (function(modules, runtime) { // webpackBootstrap
 /******/ 	"use strict";
-=======
-/******/ (function(modules) { // webpackBootstrap
-/******/ 	// install a JSONP callback for chunk loading
-/******/ 	function webpackJsonpCallback(data) {
-/******/ 		var chunkIds = data[0];
-/******/ 		var moreModules = data[1];
-/******/
-/******/
-/******/ 		// add "moreModules" to the modules object,
-/******/ 		// then flag all "chunkIds" as loaded and fire callback
-/******/ 		var moduleId, chunkId, i = 0, resolves = [];
-/******/ 		for(;i < chunkIds.length; i++) {
-/******/ 			chunkId = chunkIds[i];
-/******/ 			if(Object.prototype.hasOwnProperty.call(installedChunks, chunkId) && installedChunks[chunkId]) {
-/******/ 				resolves.push(installedChunks[chunkId][0]);
-/******/ 			}
-/******/ 			installedChunks[chunkId] = 0;
-/******/ 		}
-/******/ 		for(moduleId in moreModules) {
-/******/ 			if(Object.prototype.hasOwnProperty.call(moreModules, moduleId)) {
-/******/ 				modules[moduleId] = moreModules[moduleId];
-/******/ 			}
-/******/ 		}
-/******/ 		if(parentJsonpFunction) parentJsonpFunction(data);
-/******/
-/******/ 		while(resolves.length) {
-/******/ 			resolves.shift()();
-/******/ 		}
-/******/
-/******/ 	};
-/******/
-/******/
->>>>>>> f29445d4
 /******/ 	// The module cache
 /******/ 	var installedModules = {};
 /******/
@@ -111,70 +77,6 @@
 /******/ 		return module.exports;
 /******/ 	}
 /******/
-<<<<<<< HEAD
-=======
-/******/ 	// This file contains only the entry chunk.
-/******/ 	// The chunk loading function for additional chunks
-/******/ 	__webpack_require__.e = function requireEnsure(chunkId) {
-/******/ 		var promises = [];
-/******/
-/******/
-/******/ 		// JSONP chunk loading for javascript
-/******/
-/******/ 		var installedChunkData = installedChunks[chunkId];
-/******/ 		if(installedChunkData !== 0) { // 0 means "already installed".
-/******/
-/******/ 			// a Promise means "currently loading".
-/******/ 			if(installedChunkData) {
-/******/ 				promises.push(installedChunkData[2]);
-/******/ 			} else {
-/******/ 				// setup Promise in chunk cache
-/******/ 				var promise = new Promise(function(resolve, reject) {
-/******/ 					installedChunkData = installedChunks[chunkId] = [resolve, reject];
-/******/ 				});
-/******/ 				promises.push(installedChunkData[2] = promise);
-/******/
-/******/ 				// start chunk loading
-/******/ 				var script = document.createElement('script');
-/******/ 				var onScriptComplete;
-/******/
-/******/ 				script.charset = 'utf-8';
-/******/ 				script.timeout = 120;
-/******/ 				if (__webpack_require__.nc) {
-/******/ 					script.setAttribute("nonce", __webpack_require__.nc);
-/******/ 				}
-/******/ 				script.src = jsonpScriptSrc(chunkId);
-/******/
-/******/ 				// create error before stack unwound to get useful stacktrace later
-/******/ 				var error = new Error();
-/******/ 				onScriptComplete = function (event) {
-/******/ 					// avoid mem leaks in IE.
-/******/ 					script.onerror = script.onload = null;
-/******/ 					clearTimeout(timeout);
-/******/ 					var chunk = installedChunks[chunkId];
-/******/ 					if(chunk !== 0) {
-/******/ 						if(chunk) {
-/******/ 							var errorType = event && (event.type === 'load' ? 'missing' : event.type);
-/******/ 							var realSrc = event && event.target && event.target.src;
-/******/ 							error.message = 'Loading chunk ' + chunkId + ' failed.\n(' + errorType + ': ' + realSrc + ')';
-/******/ 							error.name = 'ChunkLoadError';
-/******/ 							error.type = errorType;
-/******/ 							error.request = realSrc;
-/******/ 							chunk[1](error);
-/******/ 						}
-/******/ 						installedChunks[chunkId] = undefined;
-/******/ 					}
-/******/ 				};
-/******/ 				var timeout = setTimeout(function(){
-/******/ 					onScriptComplete({ type: 'timeout', target: script });
-/******/ 				}, 120000);
-/******/ 				script.onerror = script.onload = onScriptComplete;
-/******/ 				document.head.appendChild(script);
-/******/ 			}
-/******/ 		}
-/******/ 		return Promise.all(promises);
-/******/ 	};
->>>>>>> f29445d4
 /******/
 /******/ 	// expose the modules object (__webpack_modules__)
 /******/ 	__webpack_require__.m = modules;
@@ -201,7 +103,7 @@
 /*!********************!*\
   !*** ./example.js ***!
   \********************/
-/*! other exports [maybe provided (runtime-defined)] [no usage info] */
+/*! exports [maybe provided (runtime-defined)] [no usage info] */
 /*! runtime requirements: __webpack_require__ */
 /***/ (function(__unusedmodule, __unusedexports, __webpack_require__) {
 
@@ -229,8 +131,8 @@
 /*!******************************************************************************************!*\
   !*** ./templates lazy ^\.\/.*$ include: \.js$ exclude: \.noimport\.js$ namespace object ***!
   \******************************************************************************************/
-/*! other exports [maybe provided (runtime-defined)] [no usage info] */
-/*! runtime requirements: module__webpack_require__, __webpack_require__.e,  */
+/*! exports [maybe provided (runtime-defined)] [no usage info] */
+/*! runtime requirements: module, __webpack_require__, __webpack_require__.e */
 /***/ (function(module, __unusedexports, __webpack_require__) {
 
 var map = {
@@ -295,7 +197,10 @@
 /******/ 		// This file contains only the entry chunk.
 /******/ 		// The chunk loading function for additional chunks
 /******/ 		__webpack_require__.e = function requireEnsure(chunkId) {
-/******/ 			return Promise.all(Object.keys(__webpack_require__.f).reduce(function(promises, key) { __webpack_require__.f[key](chunkId, promises); return promises; }, []));
+/******/ 			return Promise.all(Object.keys(__webpack_require__.f).reduce(function(promises, key) {
+/******/ 				__webpack_require__.f[key](chunkId, promises);
+/******/ 				return promises;
+/******/ 			}, []));
 /******/ 		};
 /******/ 	}();
 /******/ 	
@@ -337,53 +242,62 @@
 /******/ 		
 /******/ 		
 /******/ 		
+/******/ 		
 /******/ 		__webpack_require__.f.j = function(chunkId, promises) {
 /******/ 			// JSONP chunk loading for javascript
-/******/ 			var installedChunkData = installedChunks[chunkId];
+/******/ 			var installedChunkData = Object.prototype.hasOwnProperty.call(installedChunks, chunkId) ? installedChunks[chunkId] : undefined;
 /******/ 			if(installedChunkData !== 0) { // 0 means "already installed".
 /******/ 		
 /******/ 				// a Promise means "currently loading".
 /******/ 				if(installedChunkData) {
 /******/ 					promises.push(installedChunkData[2]);
 /******/ 				} else {
-/******/ 					// setup Promise in chunk cache
-/******/ 					var promise = new Promise(function(resolve, reject) {
-/******/ 						installedChunkData = installedChunks[chunkId] = [resolve, reject];
-/******/ 					});
-/******/ 					promises.push(installedChunkData[2] = promise);
-/******/ 		
-/******/ 					// start chunk loading
-/******/ 					var url = __webpack_require__.p + __webpack_require__.u(chunkId);
-/******/ 					var loadingEnded = function() { if(installedChunks[chunkId]) return installedChunks[chunkId][1]; if(installedChunks[chunkId] !== 0) installedChunks[chunkId] = undefined; };
-/******/ 					var script = document.createElement('script');
-/******/ 					var onScriptComplete;
-/******/ 		
-/******/ 					script.charset = 'utf-8';
-/******/ 					script.timeout = 120;
-/******/ 					if (__webpack_require__.nc) {
-/******/ 						script.setAttribute("nonce", __webpack_require__.nc);
-/******/ 					}
-/******/ 					script.src = url;
-/******/ 		
-/******/ 					onScriptComplete = function (event) {
-/******/ 						// avoid mem leaks in IE.
-/******/ 						script.onerror = script.onload = null;
-/******/ 						clearTimeout(timeout);
-/******/ 						var reportError = loadingEnded();
-/******/ 						if(reportError) {
-/******/ 							var errorType = event && (event.type === 'load' ? 'missing' : event.type);
-/******/ 							var realSrc = event && event.target && event.target.src;
-/******/ 							var error = new Error('Loading chunk ' + chunkId + ' failed.\n(' + errorType + ': ' + realSrc + ')');
-/******/ 							error.type = errorType;
-/******/ 							error.request = realSrc;
-/******/ 							reportError(error);
+/******/ 					if(true) { // all chunks have JS
+/******/ 						// setup Promise in chunk cache
+/******/ 						var promise = new Promise(function(resolve, reject) {
+/******/ 							installedChunkData = installedChunks[chunkId] = [resolve, reject];
+/******/ 						});
+/******/ 						promises.push(installedChunkData[2] = promise);
+/******/ 		
+/******/ 						// start chunk loading
+/******/ 						var url = __webpack_require__.p + __webpack_require__.u(chunkId);
+/******/ 						var loadingEnded = function() {
+/******/ 							if(Object.prototype.hasOwnProperty.call(installedChunks, chunkId) && installedChunks[chunkId]) return installedChunks[chunkId][1];
+/******/ 							if(installedChunks[chunkId] !== 0) installedChunks[chunkId] = undefined;
+/******/ 						};
+/******/ 						var script = document.createElement('script');
+/******/ 						var onScriptComplete;
+/******/ 		
+/******/ 						script.charset = 'utf-8';
+/******/ 						script.timeout = 120;
+/******/ 						if (__webpack_require__.nc) {
+/******/ 							script.setAttribute("nonce", __webpack_require__.nc);
 /******/ 						}
-/******/ 					};
-/******/ 					var timeout = setTimeout(function(){
-/******/ 						onScriptComplete({ type: 'timeout', target: script });
-/******/ 					}, 120000);
-/******/ 					script.onerror = script.onload = onScriptComplete;
-/******/ 					document.head.appendChild(script);
+/******/ 						script.src = url;
+/******/ 		
+/******/ 						// create error before stack unwound to get useful stacktrace later
+/******/ 						var error = new Error();
+/******/ 						onScriptComplete = function (event) {
+/******/ 							// avoid mem leaks in IE.
+/******/ 							script.onerror = script.onload = null;
+/******/ 							clearTimeout(timeout);
+/******/ 							var reportError = loadingEnded();
+/******/ 							if(reportError) {
+/******/ 								var errorType = event && (event.type === 'load' ? 'missing' : event.type);
+/******/ 								var realSrc = event && event.target && event.target.src;
+/******/ 								error.message = 'Loading chunk ' + chunkId + ' failed.\n(' + errorType + ': ' + realSrc + ')';
+/******/ 								error.name = 'ChunkLoadError';
+/******/ 								error.type = errorType;
+/******/ 								error.request = realSrc;
+/******/ 								reportError(error);
+/******/ 							}
+/******/ 						};
+/******/ 						var timeout = setTimeout(function(){
+/******/ 							onScriptComplete({ type: 'timeout', target: script });
+/******/ 						}, 120000);
+/******/ 						script.onerror = script.onload = onScriptComplete;
+/******/ 						document.head.appendChild(script);
+/******/ 					} else installedChunks[chunkId] = 0;
 /******/ 		
 /******/ 					// no HMR
 /******/ 				}
@@ -398,7 +312,7 @@
 /******/ 		
 /******/ 		// no HMR manifest
 /******/ 		
-/******/ 		// no deferred startup
+/******/ 		// no deferred startup or startup prefetching
 /******/ 		
 /******/ 		// install a JSONP callback for chunk loading
 /******/ 		function webpackJsonpCallback(data) {
@@ -412,7 +326,7 @@
 /******/ 			var moduleId, chunkId, i = 0, resolves = [];
 /******/ 			for(;i < chunkIds.length; i++) {
 /******/ 				chunkId = chunkIds[i];
-/******/ 				if(installedChunks[chunkId]) {
+/******/ 				if(Object.prototype.hasOwnProperty.call(installedChunks, chunkId) && installedChunks[chunkId]) {
 /******/ 					resolves.push(installedChunks[chunkId][0]);
 /******/ 				}
 /******/ 				installedChunks[chunkId] = 0;
@@ -451,23 +365,14 @@
 
 ```
 Hash: 0a1b2c3d4e5f6a7b8c9d
-<<<<<<< HEAD
-Version: webpack 5.0.0-alpha.11
+Version: webpack 5.0.0-alpha.18
         Asset       Size  Chunks             Chunk Names
 398.output.js  646 bytes   {398}  [emitted]
 544.output.js  646 bytes   {544}  [emitted]
 718.output.js  646 bytes   {718}  [emitted]
-    output.js   9.21 KiB   {179}  [emitted]  main
-=======
-Version: webpack 4.39.0
-      Asset       Size  Chunks             Chunk Names
-0.output.js  433 bytes       0  [emitted]  
-1.output.js  442 bytes       1  [emitted]  
-2.output.js  436 bytes       2  [emitted]  
-  output.js   9.67 KiB       3  [emitted]  main
->>>>>>> f29445d4
+    output.js   9.81 KiB   {179}  [emitted]  main
 Entrypoint main = output.js
-chunk {179} output.js (main) 597 bytes (javascript) 3.92 KiB (runtime) [entry] [rendered]
+chunk {179} output.js (main) 597 bytes (javascript) 4.4 KiB (runtime) [entry] [rendered]
     > ./example.js main
  [0] ./example.js 437 bytes {179} [built]
      [used exports unknown]
@@ -506,23 +411,14 @@
 
 ```
 Hash: 0a1b2c3d4e5f6a7b8c9d
-<<<<<<< HEAD
-Version: webpack 5.0.0-alpha.11
+Version: webpack 5.0.0-alpha.18
         Asset       Size  Chunks             Chunk Names
 398.output.js  119 bytes   {398}  [emitted]
 544.output.js  119 bytes   {544}  [emitted]
 718.output.js  119 bytes   {718}  [emitted]
-    output.js   2.14 KiB   {179}  [emitted]  main
-=======
-Version: webpack 4.39.0
-      Asset       Size  Chunks             Chunk Names
-0.output.js  113 bytes       0  [emitted]  
-1.output.js  114 bytes       1  [emitted]  
-2.output.js  115 bytes       2  [emitted]  
-  output.js    2.6 KiB       3  [emitted]  main
->>>>>>> f29445d4
+    output.js   2.31 KiB   {179}  [emitted]  main
 Entrypoint main = output.js
-chunk {179} output.js (main) 597 bytes (javascript) 3.92 KiB (runtime) [entry] [rendered]
+chunk {179} output.js (main) 597 bytes (javascript) 4.4 KiB (runtime) [entry] [rendered]
     > ./example.js main
  [144] ./example.js 437 bytes {179} [built]
        entry ./example.js main
