
# example.js

``` javascript
// harmony module

// import from CommonJs module
import fs from "./fs";
import { readFile } from "./fs";
import * as fs2 from "./fs";
fs.readFile("file");
readFile("file");
fs2.readFile("file");

// import from harmony module
import { readFile as readFile2 } from "./reexport-commonjs";
readFile2("file");

// import a CommonJs module for sideeffects
import "./example2";
```

# fs.js

``` javascript
// an example CommonJs module
// content is omitted for brevity
exports.readFile = function() {};
// using module.exports would be equivalent,
// webpack doesn't care which syntax is used

// AMD modules are also possible and equvivalent to CommonJs modules
```

# reexport-commonjs.js

``` javascript
// reexport a CommonJs module
export * from "./fs";
// Note that the default export doesn't reexport via export *
// (this is not interop-specific, it applies for every export *)

// Note: reexporting a CommonJs module is a special case,
// because in this module we have no information about exports
```

# example2.js

``` javascript
// CommonJs module

// require a harmony module
var module = require("./harmony");

var defaultExport = module.default;
var namedExport = module.named;
```

# harmony.js

``` javascript
// just some exports
export default "default";
export var named = "named";
```

# dist/output.js

<details><summary><code>/******/ (function(modules) { /* webpackBootstrap */ })</code></summary>

``` javascript
/******/ (function(modules) { // webpackBootstrap
/******/ 	// The module cache
/******/ 	var installedModules = {};
/******/
/******/ 	// The require function
/******/ 	function __webpack_require__(moduleId) {
/******/
/******/ 		// Check if module is in cache
/******/ 		if(installedModules[moduleId]) {
/******/ 			return installedModules[moduleId].exports;
/******/ 		}
/******/ 		// Create a new module (and put it into the cache)
/******/ 		var module = installedModules[moduleId] = {
/******/ 			i: moduleId,
/******/ 			l: false,
/******/ 			exports: {}
/******/ 		};
/******/
/******/ 		// Execute the module function
/******/ 		modules[moduleId].call(module.exports, module, module.exports, __webpack_require__);
/******/
/******/ 		// Flag the module as loaded
/******/ 		module.l = true;
/******/
/******/ 		// Return the exports of the module
/******/ 		return module.exports;
/******/ 	}
/******/
/******/
/******/ 	// expose the modules object (__webpack_modules__)
/******/ 	__webpack_require__.m = modules;
/******/
/******/ 	// expose the module cache
/******/ 	__webpack_require__.c = installedModules;
/******/
/******/ 	// define getter function for harmony exports
/******/ 	__webpack_require__.d = function(exports, name, getter) {
/******/ 		if(!__webpack_require__.o(exports, name)) {
/******/ 			Object.defineProperty(exports, name, {
/******/ 				configurable: false,
/******/ 				enumerable: true,
/******/ 				get: getter
/******/ 			});
/******/ 		}
/******/ 	};
/******/
/******/ 	// define __esModule on exports
/******/ 	__webpack_require__.r = function(exports) {
/******/ 		Object.defineProperty(exports, '__esModule', { value: true });
/******/ 	};
/******/
/******/ 	// getDefaultExport function for compatibility with non-harmony modules
/******/ 	__webpack_require__.n = function(module) {
/******/ 		var getter = module && module.__esModule ?
/******/ 			function getDefault() { return module['default']; } :
/******/ 			function getModuleExports() { return module; };
/******/ 		__webpack_require__.d(getter, 'a', getter);
/******/ 		return getter;
/******/ 	};
/******/
/******/ 	// Object.prototype.hasOwnProperty.call
/******/ 	__webpack_require__.o = function(object, property) { return Object.prototype.hasOwnProperty.call(object, property); };
/******/
/******/ 	// __webpack_public_path__
/******/ 	__webpack_require__.p = "dist/";
/******/
/******/
/******/ 	// Load entry module and return exports
/******/ 	return __webpack_require__(__webpack_require__.s = 0);
/******/ })
/************************************************************************/
```

</details>

``` javascript
/******/ ([
/* 0 */
<<<<<<< HEAD
=======
/*!***************!*\
  !*** ./fs.js ***!
  \***************/
/*! dynamic exports provided */
/*! exports used: default, readFile */
/***/ (function(module, exports) {

// an example CommonJs module
// content is omitted for brevity
exports.readFile = function() {};
// using module.exports would be equivalent,
// webpack doesn't care which syntax is used

// AMD modules are also possible and equvivalent to CommonJs modules


/***/ }),
/* 1 */
>>>>>>> f0105466
/*!********************!*\
  !*** ./example.js ***!
  \********************/
/*! no exports provided */
<<<<<<< HEAD
=======
/*! all exports used */
>>>>>>> f0105466
/***/ (function(module, __webpack_exports__, __webpack_require__) {

"use strict";
__webpack_require__.r(__webpack_exports__);
/* harmony import */ var _fs__WEBPACK_IMPORTED_MODULE_0__ = __webpack_require__(/*! ./fs */ 1);
/* harmony import */ var _fs__WEBPACK_IMPORTED_MODULE_0___default = /*#__PURE__*/__webpack_require__.n(_fs__WEBPACK_IMPORTED_MODULE_0__);
/* harmony import */ var _reexport_commonjs__WEBPACK_IMPORTED_MODULE_1__ = __webpack_require__(/*! ./reexport-commonjs */ 2);
/* harmony import */ var _example2__WEBPACK_IMPORTED_MODULE_2__ = __webpack_require__(/*! ./example2 */ 3);
/* harmony import */ var _example2__WEBPACK_IMPORTED_MODULE_2___default = /*#__PURE__*/__webpack_require__.n(_example2__WEBPACK_IMPORTED_MODULE_2__);
// harmony module

// import from CommonJs module



_fs__WEBPACK_IMPORTED_MODULE_0___default.a.readFile("file");
Object(_fs__WEBPACK_IMPORTED_MODULE_0__["readFile"])("file");
_fs__WEBPACK_IMPORTED_MODULE_0__["readFile"]("file");

// import from harmony module

Object(_reexport_commonjs__WEBPACK_IMPORTED_MODULE_1__["readFile"])("file");

// import a CommonJs module for sideeffects



/***/ }),
/* 1 */
/*!***************!*\
  !*** ./fs.js ***!
  \***************/
/*! no static exports found */
/***/ (function(module, exports) {

// an example CommonJs module
// content is omitted for brevity
exports.readFile = function() {};
// using module.exports would be equivalent,
// webpack doesn't care which syntax is used

// AMD modules are also possible and equvivalent to CommonJs modules


/***/ }),
/* 2 */
/*!******************************!*\
  !*** ./reexport-commonjs.js ***!
  \******************************/
<<<<<<< HEAD
/*! no static exports found */
=======
/*! dynamic exports provided */
/*! exports used: readFile */
>>>>>>> f0105466
/***/ (function(module, __webpack_exports__, __webpack_require__) {

"use strict";
__webpack_require__.r(__webpack_exports__);
/* harmony import */ var _fs__WEBPACK_IMPORTED_MODULE_0__ = __webpack_require__(/*! ./fs */ 1);
/* harmony import */ var _fs__WEBPACK_IMPORTED_MODULE_0___default = /*#__PURE__*/__webpack_require__.n(_fs__WEBPACK_IMPORTED_MODULE_0__);
/* harmony reexport (unknown) */ for(var __WEBPACK_IMPORT_KEY__ in _fs__WEBPACK_IMPORTED_MODULE_0__) if(__WEBPACK_IMPORT_KEY__ !== 'default') (function(key) { __webpack_require__.d(__webpack_exports__, key, function() { return _fs__WEBPACK_IMPORTED_MODULE_0__[key]; }) }(__WEBPACK_IMPORT_KEY__));
// reexport a CommonJs module

// Note that the default export doesn't reexport via export *
// (this is not interop-specific, it applies for every export *)

// Note: reexporting a CommonJs module is a special case,
// because in this module we have no information about exports


/***/ }),
/* 3 */
/*!*********************!*\
  !*** ./example2.js ***!
  \*********************/
/*! dynamic exports provided */
/***/ (function(module, exports, __webpack_require__) {

// CommonJs module

// require a harmony module
var module = __webpack_require__(/*! ./harmony */ 4);

var defaultExport = module.default;
var namedExport = module.named;


/***/ }),
/* 4 */
/*!********************!*\
  !*** ./harmony.js ***!
  \********************/
/*! exports provided: default, named */
/***/ (function(module, __webpack_exports__, __webpack_require__) {

"use strict";
__webpack_require__.r(__webpack_exports__);
/* harmony export (binding) */ __webpack_require__.d(__webpack_exports__, "named", function() { return named; });
// just some exports
/* harmony default export */ __webpack_exports__["default"] = ("default");
var named = "named";


/***/ })
/******/ ]);
```

# Info

## Unoptimized

```
<<<<<<< HEAD
Hash: 0a1b2c3d4e5f6a7b8c9d
Version: webpack next
    Asset      Size  Chunks             Chunk Names
output.js  6.13 KiB       0  [emitted]  main
=======
Hash: 756e5e3b676506d280a4
Version: webpack 3.11.0
    Asset     Size  Chunks             Chunk Names
output.js  6.13 kB       0  [emitted]  main
>>>>>>> f0105466
Entrypoint main = output.js
chunk    {0} output.js (main) 1.17 KiB [entry] [rendered]
    > .\example.js main
    [0] ./example.js 389 bytes {0} [built]
        [no exports]
        single entry .\example.js  main
    [1] ./fs.js 265 bytes {0} [built]
        harmony side effect evaluation ./fs [0] ./example.js 4:0-22
        harmony side effect evaluation ./fs [0] ./example.js 5:0-32
        harmony side effect evaluation ./fs [0] ./example.js 6:0-28
        harmony import specifier ./fs [0] ./example.js 7:0-2
        harmony import specifier ./fs [0] ./example.js 8:0-8
        harmony import specifier ./fs [0] ./example.js 9:0-12
        harmony side effect evaluation ./fs [2] ./reexport-commonjs.js 2:0-21
        harmony export imported specifier ./fs [2] ./reexport-commonjs.js 2:0-21
    [2] ./reexport-commonjs.js 308 bytes {0} [built]
        harmony side effect evaluation ./reexport-commonjs [0] ./example.js 12:0-60
        harmony import specifier ./reexport-commonjs [0] ./example.js 13:0-9
    [3] ./example2.js 159 bytes {0} [built]
        harmony side effect evaluation ./example2 [0] ./example.js 16:0-20
    [4] ./harmony.js 78 bytes {0} [built]
        [exports: default, named]
        cjs require ./harmony [3] ./example2.js 4:13-33
```

## Production mode

```
<<<<<<< HEAD
Hash: 0a1b2c3d4e5f6a7b8c9d
Version: webpack next
    Asset       Size  Chunks             Chunk Names
output.js  993 bytes       0  [emitted]  main
=======
Hash: 756e5e3b676506d280a4
Version: webpack 3.11.0
    Asset     Size  Chunks             Chunk Names
output.js  1.03 kB       0  [emitted]  main
>>>>>>> f0105466
Entrypoint main = output.js
chunk    {0} output.js (main) 1.17 KiB [entry] [rendered]
    > .\example.js main
    [0] ./fs.js 265 bytes {0} [built]
        [only some exports used: default, readFile]
        harmony side effect evaluation ./fs [1] ./reexport-commonjs.js 2:0-21
        harmony export imported specifier ./fs [1] ./reexport-commonjs.js 2:0-21
        harmony side effect evaluation ./fs [4] ./example.js 4:0-22
        harmony side effect evaluation ./fs [4] ./example.js 5:0-32
        harmony side effect evaluation ./fs [4] ./example.js 6:0-28
        harmony import specifier ./fs [4] ./example.js 7:0-2
        harmony import specifier ./fs [4] ./example.js 8:0-8
        harmony import specifier ./fs [4] ./example.js 9:0-12
    [1] ./reexport-commonjs.js 308 bytes {0} [built]
        [only some exports used: readFile]
        harmony side effect evaluation ./reexport-commonjs [4] ./example.js 12:0-60
        harmony import specifier ./reexport-commonjs [4] ./example.js 13:0-9
    [2] ./harmony.js 78 bytes {0} [built]
        [exports: default, named]
        cjs require ./harmony [3] ./example2.js 4:13-33
    [3] ./example2.js 159 bytes {0} [built]
        [no exports used]
        harmony side effect evaluation ./example2 [4] ./example.js 16:0-20
    [4] ./example.js 389 bytes {0} [built]
        [no exports]
        single entry .\example.js  main
```<|MERGE_RESOLUTION|>--- conflicted
+++ resolved
@@ -147,35 +147,10 @@
 ``` javascript
 /******/ ([
 /* 0 */
-<<<<<<< HEAD
-=======
-/*!***************!*\
-  !*** ./fs.js ***!
-  \***************/
-/*! dynamic exports provided */
-/*! exports used: default, readFile */
-/***/ (function(module, exports) {
-
-// an example CommonJs module
-// content is omitted for brevity
-exports.readFile = function() {};
-// using module.exports would be equivalent,
-// webpack doesn't care which syntax is used
-
-// AMD modules are also possible and equvivalent to CommonJs modules
-
-
-/***/ }),
-/* 1 */
->>>>>>> f0105466
 /*!********************!*\
   !*** ./example.js ***!
   \********************/
 /*! no exports provided */
-<<<<<<< HEAD
-=======
-/*! all exports used */
->>>>>>> f0105466
 /***/ (function(module, __webpack_exports__, __webpack_require__) {
 
 "use strict";
@@ -225,12 +200,7 @@
 /*!******************************!*\
   !*** ./reexport-commonjs.js ***!
   \******************************/
-<<<<<<< HEAD
 /*! no static exports found */
-=======
-/*! dynamic exports provided */
-/*! exports used: readFile */
->>>>>>> f0105466
 /***/ (function(module, __webpack_exports__, __webpack_require__) {
 
 "use strict";
@@ -252,7 +222,7 @@
 /*!*********************!*\
   !*** ./example2.js ***!
   \*********************/
-/*! dynamic exports provided */
+/*! no static exports found */
 /***/ (function(module, exports, __webpack_require__) {
 
 // CommonJs module
@@ -289,17 +259,10 @@
 ## Unoptimized
 
 ```
-<<<<<<< HEAD
 Hash: 0a1b2c3d4e5f6a7b8c9d
-Version: webpack next
+Version: webpack 4.0.0-beta.1
     Asset      Size  Chunks             Chunk Names
 output.js  6.13 KiB       0  [emitted]  main
-=======
-Hash: 756e5e3b676506d280a4
-Version: webpack 3.11.0
-    Asset     Size  Chunks             Chunk Names
-output.js  6.13 kB       0  [emitted]  main
->>>>>>> f0105466
 Entrypoint main = output.js
 chunk    {0} output.js (main) 1.17 KiB [entry] [rendered]
     > .\example.js main
@@ -328,17 +291,10 @@
 ## Production mode
 
 ```
-<<<<<<< HEAD
 Hash: 0a1b2c3d4e5f6a7b8c9d
-Version: webpack next
+Version: webpack 4.0.0-beta.1
     Asset       Size  Chunks             Chunk Names
 output.js  993 bytes       0  [emitted]  main
-=======
-Hash: 756e5e3b676506d280a4
-Version: webpack 3.11.0
-    Asset     Size  Chunks             Chunk Names
-output.js  1.03 kB       0  [emitted]  main
->>>>>>> f0105466
 Entrypoint main = output.js
 chunk    {0} output.js (main) 1.17 KiB [entry] [rendered]
     > .\example.js main
