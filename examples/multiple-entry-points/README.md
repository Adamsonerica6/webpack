This example shows how to use multiple entry points with a commons chunk.

In this example you have two (HTML) pages `pageA` and `pageB`. You want to create individual bundles for each page. In addition to this you want to create a shared bundle that contains all modules used in both pages (assuming there are many/big modules in common). The pages also use Code Splitting to load a less used part of the features on demand.

You can see how to define multiple entry points via the `entry` option.

You can use

You can see the output files:

* `commons.js` contains:
  * module `common.js` which is used in both pages
* `pageA.js` contains: (`pageB.js` is similar)
  * the module system
  * chunk loading logic
  * the entry point `pageA.js`
  * it would contain any other module that is only used by `pageA`
* `1.js` is an additional chunk which is used by both pages. It contains:
  * module `shared.js`

You can also see the info that is printed to console. It shows among others:

* the generated files
* the chunks with file, name and id
  * see lines starting with `chunk`
* the modules that are in the chunks
* the reasons why the modules are included
* the reasons why a chunk is created
  * see lines starting with `>`

# pageA.js

``` javascript
var common = require("./common");
require(["./shared"], function(shared) {
	shared("This is page A");
});
```

# pageB.js

``` javascript
var common = require("./common");
require.ensure(["./shared"], function(require) {
	var shared = require("./shared");
	shared("This is page B");
});
```

# webpack.config.js

``` javascript
module.exports = {
	// mode: "development || "production",
	entry: {
		pageA: "./pageA",
		pageB: "./pageB"
	},
	optimization: {
		splitChunks: {
			cacheGroups: {
				commons: {
					name: "commons",
					chunks: "initial",
					minChunks: 2,
					minSize: 0
				}
			}
		},
		chunkIds: "total-size" // To keep filename consistent between different modes (for example building only)
	}
};
```

# pageA.html

``` html
<html>
	<head></head>
	<body>
		<script src="js/commons.js" charset="utf-8"></script>
		<script src="js/pageA.bundle.js" charset="utf-8"></script>
	</body>
</html>
```

# dist/commons.js

``` javascript
(window["webpackJsonp"] = window["webpackJsonp"] || []).push([[0],[
<<<<<<< HEAD
/* 0 */,
/* 1 */
=======
/* 0 */
>>>>>>> e871eeb1
/*!*******************!*\
  !*** ./common.js ***!
  \*******************/
/*! no static exports found */
/***/ (function(module, exports) {

module.exports = "Common";

/***/ })
]]);
```

# dist/pageA.js

<details><summary><code>/******/ (function(modules) { /* webpackBootstrap */ })</code></summary>

``` javascript
/******/ (function(modules) { // webpackBootstrap
/******/ 	// install a JSONP callback for chunk loading
/******/ 	function webpackJsonpCallback(data) {
/******/ 		var chunkIds = data[0];
/******/ 		var moreModules = data[1];
/******/ 		var executeModules = data[2];
/******/
/******/ 		// add "moreModules" to the modules object,
/******/ 		// then flag all "chunkIds" as loaded and fire callback
/******/ 		var moduleId, chunkId, i = 0, resolves = [];
/******/ 		for(;i < chunkIds.length; i++) {
/******/ 			chunkId = chunkIds[i];
/******/ 			if(installedChunks[chunkId]) {
/******/ 				resolves.push(installedChunks[chunkId][0]);
/******/ 			}
/******/ 			installedChunks[chunkId] = 0;
/******/ 		}
/******/ 		for(moduleId in moreModules) {
/******/ 			if(Object.prototype.hasOwnProperty.call(moreModules, moduleId)) {
/******/ 				modules[moduleId] = moreModules[moduleId];
/******/ 			}
/******/ 		}
/******/ 		if(parentJsonpFunction) parentJsonpFunction(data);
/******/
/******/ 		while(resolves.length) {
/******/ 			resolves.shift()();
/******/ 		}
/******/
/******/ 		// add entry modules from loaded chunk to deferred list
/******/ 		deferredModules.push.apply(deferredModules, executeModules || []);
/******/
/******/ 		// run deferred modules when all chunks ready
/******/ 		return checkDeferredModules();
/******/ 	};
/******/ 	function checkDeferredModules() {
/******/ 		var result;
/******/ 		for(var i = 0; i < deferredModules.length; i++) {
/******/ 			var deferredModule = deferredModules[i];
/******/ 			var fulfilled = true;
/******/ 			for(var j = 1; j < deferredModule.length; j++) {
/******/ 				var depId = deferredModule[j];
/******/ 				if(installedChunks[depId] !== 0) fulfilled = false;
/******/ 			}
/******/ 			if(fulfilled) {
/******/ 				deferredModules.splice(i--, 1);
/******/ 				result = __webpack_require__(__webpack_require__.s = deferredModule[0]);
/******/ 			}
/******/ 		}
/******/ 		return result;
/******/ 	}
/******/
/******/ 	// The module cache
/******/ 	var installedModules = {};
/******/
/******/ 	// object to store loaded and loading chunks
/******/ 	// undefined = chunk not loaded, null = chunk preloaded/prefetched
/******/ 	// Promise = chunk loading, 0 = chunk loaded
/******/ 	var installedChunks = {
/******/ 		2: 0
/******/ 	};
/******/
/******/ 	var deferredModules = [];
/******/
/******/ 	// script path function
/******/ 	function jsonpScriptSrc(chunkId) {
/******/ 		return __webpack_require__.p + "" + ({}[chunkId]||chunkId) + ".js"
/******/ 	}
/******/
/******/ 	// The require function
/******/ 	function __webpack_require__(moduleId) {
/******/
/******/ 		// Check if module is in cache
/******/ 		if(installedModules[moduleId]) {
/******/ 			return installedModules[moduleId].exports;
/******/ 		}
/******/ 		// Create a new module (and put it into the cache)
/******/ 		var module = installedModules[moduleId] = {
/******/ 			i: moduleId,
/******/ 			l: false,
/******/ 			exports: {}
/******/ 		};
/******/
/******/ 		// Execute the module function
/******/ 		modules[moduleId].call(module.exports, module, module.exports, __webpack_require__);
/******/
/******/ 		// Flag the module as loaded
/******/ 		module.l = true;
/******/
/******/ 		// Return the exports of the module
/******/ 		return module.exports;
/******/ 	}
/******/
/******/ 	// This file contains only the entry chunk.
/******/ 	// The chunk loading function for additional chunks
/******/ 	__webpack_require__.e = function requireEnsure(chunkId) {
/******/ 		var promises = [];
/******/
/******/
/******/ 		// JSONP chunk loading for javascript
/******/
/******/ 		var installedChunkData = installedChunks[chunkId];
/******/ 		if(installedChunkData !== 0) { // 0 means "already installed".
/******/
/******/ 			// a Promise means "currently loading".
/******/ 			if(installedChunkData) {
/******/ 				promises.push(installedChunkData[2]);
/******/ 			} else {
/******/ 				// setup Promise in chunk cache
/******/ 				var promise = new Promise(function(resolve, reject) {
/******/ 					installedChunkData = installedChunks[chunkId] = [resolve, reject];
/******/ 				});
/******/ 				promises.push(installedChunkData[2] = promise);
/******/
/******/ 				// start chunk loading
/******/ 				var script = document.createElement('script');
/******/ 				var onScriptComplete;
/******/
/******/ 				script.charset = 'utf-8';
/******/ 				script.timeout = 120;
/******/ 				if (__webpack_require__.nc) {
/******/ 					script.setAttribute("nonce", __webpack_require__.nc);
/******/ 				}
/******/ 				script.src = jsonpScriptSrc(chunkId);
/******/
/******/ 				onScriptComplete = function (event) {
/******/ 					// avoid mem leaks in IE.
/******/ 					script.onerror = script.onload = null;
/******/ 					clearTimeout(timeout);
/******/ 					var chunk = installedChunks[chunkId];
/******/ 					if(chunk !== 0) {
/******/ 						if(chunk) {
/******/ 							var errorType = event && (event.type === 'load' ? 'missing' : event.type);
/******/ 							var realSrc = event && event.target && event.target.src;
/******/ 							var error = new Error('Loading chunk ' + chunkId + ' failed.\n(' + errorType + ': ' + realSrc + ')');
/******/ 							error.type = errorType;
/******/ 							error.request = realSrc;
/******/ 							chunk[1](error);
/******/ 						}
/******/ 						installedChunks[chunkId] = undefined;
/******/ 					}
/******/ 				};
/******/ 				var timeout = setTimeout(function(){
/******/ 					onScriptComplete({ type: 'timeout', target: script });
/******/ 				}, 120000);
/******/ 				script.onerror = script.onload = onScriptComplete;
/******/ 				document.head.appendChild(script);
/******/ 			}
/******/ 		}
/******/ 		return Promise.all(promises);
/******/ 	};
/******/
/******/ 	// expose the modules object (__webpack_modules__)
/******/ 	__webpack_require__.m = modules;
/******/
/******/ 	// expose the module cache
/******/ 	__webpack_require__.c = installedModules;
/******/
/******/ 	// define getter function for harmony exports
/******/ 	__webpack_require__.d = function(exports, name, getter) {
/******/ 		if(!__webpack_require__.o(exports, name)) {
/******/ 			Object.defineProperty(exports, name, { enumerable: true, get: getter });
/******/ 		}
/******/ 	};
/******/
/******/ 	// define __esModule on exports
/******/ 	__webpack_require__.r = function(exports) {
/******/ 		if(typeof Symbol !== 'undefined' && Symbol.toStringTag) {
/******/ 			Object.defineProperty(exports, Symbol.toStringTag, { value: 'Module' });
/******/ 		}
/******/ 		Object.defineProperty(exports, '__esModule', { value: true });
/******/ 	};
/******/
/******/ 	// create a fake namespace object
/******/ 	// mode & 1: value is a module id, require it
/******/ 	// mode & 2: merge all properties of value into the ns
/******/ 	// mode & 4: return value when already ns object
/******/ 	// mode & 8|1: behave like require
/******/ 	__webpack_require__.t = function(value, mode) {
/******/ 		if(mode & 1) value = __webpack_require__(value);
/******/ 		if(mode & 8) return value;
/******/ 		if((mode & 4) && typeof value === 'object' && value && value.__esModule) return value;
/******/ 		var ns = Object.create(null);
/******/ 		__webpack_require__.r(ns);
/******/ 		Object.defineProperty(ns, 'default', { enumerable: true, value: value });
/******/ 		if(mode & 2 && typeof value != 'string') for(var key in value) __webpack_require__.d(ns, key, function(key) { return value[key]; }.bind(null, key));
/******/ 		return ns;
/******/ 	};
/******/
/******/ 	// getDefaultExport function for compatibility with non-harmony modules
/******/ 	__webpack_require__.n = function(module) {
/******/ 		var getter = module && module.__esModule ?
/******/ 			function getDefault() { return module['default']; } :
/******/ 			function getModuleExports() { return module; };
/******/ 		__webpack_require__.d(getter, 'a', getter);
/******/ 		return getter;
/******/ 	};
/******/
/******/ 	// Object.prototype.hasOwnProperty.call
/******/ 	__webpack_require__.o = function(object, property) { return Object.prototype.hasOwnProperty.call(object, property); };
/******/
/******/ 	// __webpack_public_path__
/******/ 	__webpack_require__.p = "dist/";
/******/
/******/ 	// on error function for async loading
/******/ 	__webpack_require__.oe = function(err) { console.error(err); throw err; };
/******/
/******/ 	var jsonpArray = window["webpackJsonp"] = window["webpackJsonp"] || [];
/******/ 	var oldJsonpFunction = jsonpArray.push.bind(jsonpArray);
/******/ 	jsonpArray.push = webpackJsonpCallback;
/******/ 	jsonpArray = jsonpArray.slice();
/******/ 	for(var i = 0; i < jsonpArray.length; i++) webpackJsonpCallback(jsonpArray[i]);
/******/ 	var parentJsonpFunction = oldJsonpFunction;
/******/
/******/
/******/ 	// add entry module to deferred list
<<<<<<< HEAD
/******/ 	deferredModules.push([0,0]);
=======
/******/ 	deferredModules.push([2,0]);
>>>>>>> e871eeb1
/******/ 	// run deferred modules when ready
/******/ 	return checkDeferredModules();
/******/ })
/************************************************************************/
```

</details>

``` javascript
/******/ ([
/* 0 */
/*!******************!*\
  !*** ./pageA.js ***!
  \******************/
/*! no static exports found */
/***/ (function(module, exports, __webpack_require__) {

<<<<<<< HEAD
var common = __webpack_require__(/*! ./common */ 1);
__webpack_require__.e(/*! AMD require */ 1).then(function() { var __WEBPACK_AMD_REQUIRE_ARRAY__ = [__webpack_require__(/*! ./shared */ 3)]; (function(shared) {
=======
var common = __webpack_require__(/*! ./common */ 0);
__webpack_require__.e(/*! AMD require */ 1).then(function() { var __WEBPACK_AMD_REQUIRE_ARRAY__ = [__webpack_require__(/*! ./shared */ 1)]; (function(shared) {
>>>>>>> e871eeb1
	shared("This is page A");
}).apply(null, __WEBPACK_AMD_REQUIRE_ARRAY__);}).catch(__webpack_require__.oe);

/***/ })
/******/ ]);
```

# dist/pageB.js

``` javascript
/******/ (function(modules) { // webpackBootstrap
/******/ 	// install a JSONP callback for chunk loading
/******/ 	function webpackJsonpCallback(data) {
/******/ 		var chunkIds = data[0];
/******/ 		var moreModules = data[1];
/******/ 		var executeModules = data[2];
/******/
/******/ 		// add "moreModules" to the modules object,
/******/ 		// then flag all "chunkIds" as loaded and fire callback
/******/ 		var moduleId, chunkId, i = 0, resolves = [];
/******/ 		for(;i < chunkIds.length; i++) {
/******/ 			chunkId = chunkIds[i];
/******/ 			if(installedChunks[chunkId]) {
/******/ 				resolves.push(installedChunks[chunkId][0]);
/******/ 			}
/******/ 			installedChunks[chunkId] = 0;
/******/ 		}
/******/ 		for(moduleId in moreModules) {
/******/ 			if(Object.prototype.hasOwnProperty.call(moreModules, moduleId)) {
/******/ 				modules[moduleId] = moreModules[moduleId];
/******/ 			}
/******/ 		}
/******/ 		if(parentJsonpFunction) parentJsonpFunction(data);
/******/
/******/ 		while(resolves.length) {
/******/ 			resolves.shift()();
/******/ 		}
/******/
/******/ 		// add entry modules from loaded chunk to deferred list
/******/ 		deferredModules.push.apply(deferredModules, executeModules || []);
/******/
/******/ 		// run deferred modules when all chunks ready
/******/ 		return checkDeferredModules();
/******/ 	};
/******/ 	function checkDeferredModules() {
/******/ 		var result;
/******/ 		for(var i = 0; i < deferredModules.length; i++) {
/******/ 			var deferredModule = deferredModules[i];
/******/ 			var fulfilled = true;
/******/ 			for(var j = 1; j < deferredModule.length; j++) {
/******/ 				var depId = deferredModule[j];
/******/ 				if(installedChunks[depId] !== 0) fulfilled = false;
/******/ 			}
/******/ 			if(fulfilled) {
/******/ 				deferredModules.splice(i--, 1);
/******/ 				result = __webpack_require__(__webpack_require__.s = deferredModule[0]);
/******/ 			}
/******/ 		}
/******/ 		return result;
/******/ 	}
/******/
/******/ 	// The module cache
/******/ 	var installedModules = {};
/******/
/******/ 	// object to store loaded and loading chunks
/******/ 	// undefined = chunk not loaded, null = chunk preloaded/prefetched
/******/ 	// Promise = chunk loading, 0 = chunk loaded
/******/ 	var installedChunks = {
/******/ 		3: 0
/******/ 	};
/******/
/******/ 	var deferredModules = [];
/******/
/******/ 	// script path function
/******/ 	function jsonpScriptSrc(chunkId) {
/******/ 		return __webpack_require__.p + "" + ({}[chunkId]||chunkId) + ".js"
/******/ 	}
/******/
/******/ 	// The require function
/******/ 	function __webpack_require__(moduleId) {
/******/
/******/ 		// Check if module is in cache
/******/ 		if(installedModules[moduleId]) {
/******/ 			return installedModules[moduleId].exports;
/******/ 		}
/******/ 		// Create a new module (and put it into the cache)
/******/ 		var module = installedModules[moduleId] = {
/******/ 			i: moduleId,
/******/ 			l: false,
/******/ 			exports: {}
/******/ 		};
/******/
/******/ 		// Execute the module function
/******/ 		modules[moduleId].call(module.exports, module, module.exports, __webpack_require__);
/******/
/******/ 		// Flag the module as loaded
/******/ 		module.l = true;
/******/
/******/ 		// Return the exports of the module
/******/ 		return module.exports;
/******/ 	}
/******/
/******/ 	// This file contains only the entry chunk.
/******/ 	// The chunk loading function for additional chunks
/******/ 	__webpack_require__.e = function requireEnsure(chunkId) {
/******/ 		var promises = [];
/******/
/******/
/******/ 		// JSONP chunk loading for javascript
/******/
/******/ 		var installedChunkData = installedChunks[chunkId];
/******/ 		if(installedChunkData !== 0) { // 0 means "already installed".
/******/
/******/ 			// a Promise means "currently loading".
/******/ 			if(installedChunkData) {
/******/ 				promises.push(installedChunkData[2]);
/******/ 			} else {
/******/ 				// setup Promise in chunk cache
/******/ 				var promise = new Promise(function(resolve, reject) {
/******/ 					installedChunkData = installedChunks[chunkId] = [resolve, reject];
/******/ 				});
/******/ 				promises.push(installedChunkData[2] = promise);
/******/
/******/ 				// start chunk loading
/******/ 				var script = document.createElement('script');
/******/ 				var onScriptComplete;
/******/
/******/ 				script.charset = 'utf-8';
/******/ 				script.timeout = 120;
/******/ 				if (__webpack_require__.nc) {
/******/ 					script.setAttribute("nonce", __webpack_require__.nc);
/******/ 				}
/******/ 				script.src = jsonpScriptSrc(chunkId);
/******/
/******/ 				onScriptComplete = function (event) {
/******/ 					// avoid mem leaks in IE.
/******/ 					script.onerror = script.onload = null;
/******/ 					clearTimeout(timeout);
/******/ 					var chunk = installedChunks[chunkId];
/******/ 					if(chunk !== 0) {
/******/ 						if(chunk) {
/******/ 							var errorType = event && (event.type === 'load' ? 'missing' : event.type);
/******/ 							var realSrc = event && event.target && event.target.src;
/******/ 							var error = new Error('Loading chunk ' + chunkId + ' failed.\n(' + errorType + ': ' + realSrc + ')');
/******/ 							error.type = errorType;
/******/ 							error.request = realSrc;
/******/ 							chunk[1](error);
/******/ 						}
/******/ 						installedChunks[chunkId] = undefined;
/******/ 					}
/******/ 				};
/******/ 				var timeout = setTimeout(function(){
/******/ 					onScriptComplete({ type: 'timeout', target: script });
/******/ 				}, 120000);
/******/ 				script.onerror = script.onload = onScriptComplete;
/******/ 				document.head.appendChild(script);
/******/ 			}
/******/ 		}
/******/ 		return Promise.all(promises);
/******/ 	};
/******/
/******/ 	// expose the modules object (__webpack_modules__)
/******/ 	__webpack_require__.m = modules;
/******/
/******/ 	// expose the module cache
/******/ 	__webpack_require__.c = installedModules;
/******/
/******/ 	// define getter function for harmony exports
/******/ 	__webpack_require__.d = function(exports, name, getter) {
/******/ 		if(!__webpack_require__.o(exports, name)) {
/******/ 			Object.defineProperty(exports, name, { enumerable: true, get: getter });
/******/ 		}
/******/ 	};
/******/
/******/ 	// define __esModule on exports
/******/ 	__webpack_require__.r = function(exports) {
/******/ 		if(typeof Symbol !== 'undefined' && Symbol.toStringTag) {
/******/ 			Object.defineProperty(exports, Symbol.toStringTag, { value: 'Module' });
/******/ 		}
/******/ 		Object.defineProperty(exports, '__esModule', { value: true });
/******/ 	};
/******/
/******/ 	// create a fake namespace object
/******/ 	// mode & 1: value is a module id, require it
/******/ 	// mode & 2: merge all properties of value into the ns
/******/ 	// mode & 4: return value when already ns object
/******/ 	// mode & 8|1: behave like require
/******/ 	__webpack_require__.t = function(value, mode) {
/******/ 		if(mode & 1) value = __webpack_require__(value);
/******/ 		if(mode & 8) return value;
/******/ 		if((mode & 4) && typeof value === 'object' && value && value.__esModule) return value;
/******/ 		var ns = Object.create(null);
/******/ 		__webpack_require__.r(ns);
/******/ 		Object.defineProperty(ns, 'default', { enumerable: true, value: value });
/******/ 		if(mode & 2 && typeof value != 'string') for(var key in value) __webpack_require__.d(ns, key, function(key) { return value[key]; }.bind(null, key));
/******/ 		return ns;
/******/ 	};
/******/
/******/ 	// getDefaultExport function for compatibility with non-harmony modules
/******/ 	__webpack_require__.n = function(module) {
/******/ 		var getter = module && module.__esModule ?
/******/ 			function getDefault() { return module['default']; } :
/******/ 			function getModuleExports() { return module; };
/******/ 		__webpack_require__.d(getter, 'a', getter);
/******/ 		return getter;
/******/ 	};
/******/
/******/ 	// Object.prototype.hasOwnProperty.call
/******/ 	__webpack_require__.o = function(object, property) { return Object.prototype.hasOwnProperty.call(object, property); };
/******/
/******/ 	// __webpack_public_path__
/******/ 	__webpack_require__.p = "dist/";
/******/
/******/ 	// on error function for async loading
/******/ 	__webpack_require__.oe = function(err) { console.error(err); throw err; };
/******/
/******/ 	var jsonpArray = window["webpackJsonp"] = window["webpackJsonp"] || [];
/******/ 	var oldJsonpFunction = jsonpArray.push.bind(jsonpArray);
/******/ 	jsonpArray.push = webpackJsonpCallback;
/******/ 	jsonpArray = jsonpArray.slice();
/******/ 	for(var i = 0; i < jsonpArray.length; i++) webpackJsonpCallback(jsonpArray[i]);
/******/ 	var parentJsonpFunction = oldJsonpFunction;
/******/
/******/
/******/ 	// add entry module to deferred list
<<<<<<< HEAD
/******/ 	deferredModules.push([2,0]);
=======
/******/ 	deferredModules.push([3,0]);
>>>>>>> e871eeb1
/******/ 	// run deferred modules when ready
/******/ 	return checkDeferredModules();
/******/ })
/************************************************************************/
/******/ ({

/***/ 2:
/*!******************!*\
  !*** ./pageB.js ***!
  \******************/
/*! no static exports found */
/***/ (function(module, exports, __webpack_require__) {

<<<<<<< HEAD
var common = __webpack_require__(/*! ./common */ 1);
__webpack_require__.e(/*! require.ensure */ 1).then((function(require) {
	var shared = __webpack_require__(/*! ./shared */ 3);
=======
var common = __webpack_require__(/*! ./common */ 0);
__webpack_require__.e(/*! require.ensure */ 1).then((function(require) {
	var shared = __webpack_require__(/*! ./shared */ 1);
>>>>>>> e871eeb1
	shared("This is page B");
}).bind(null, __webpack_require__)).catch(__webpack_require__.oe);

/***/ })

/******/ });
```

# dist/1.js

``` javascript
<<<<<<< HEAD
(window["webpackJsonp"] = window["webpackJsonp"] || []).push([[1],{

/***/ 3:
=======
(window["webpackJsonp"] = window["webpackJsonp"] || []).push([[1],[
/* 0 */,
/* 1 */
>>>>>>> e871eeb1
/*!*******************!*\
  !*** ./shared.js ***!
  \*******************/
/*! no static exports found */
/***/ (function(module, exports, __webpack_require__) {

var common = __webpack_require__(/*! ./common */ 1);
module.exports = function(msg) {
	console.log(msg);
};

/***/ })

}]);
```

# Info

## Unoptimized

```
Hash: 0a1b2c3d4e5f6a7b8c9d
<<<<<<< HEAD
Version: webpack 5.0.0-next
     Asset       Size  Chunks             Chunk Names
      1.js  366 bytes       1  [emitted]  
commons.js  267 bytes       0  [emitted]  commons
  pageA.js   9.34 KiB       2  [emitted]  pageA
  pageB.js    9.3 KiB       3  [emitted]  pageB
=======
Version: webpack 4.28.0
     Asset       Size  Chunks             Chunk Names
      1.js  369 bytes       1  [emitted]  
commons.js  258 bytes       0  [emitted]  commons
  pageA.js   9.28 KiB       2  [emitted]  pageA
  pageB.js   9.24 KiB       3  [emitted]  pageB
>>>>>>> e871eeb1
Entrypoint pageA = commons.js pageA.js
Entrypoint pageB = commons.js pageB.js
chunk    {0} commons.js (commons) 26 bytes ={2}= ={3}= >{1}< [initial] [rendered] split chunk (cache group: commons) (name: commons)
    > ./pageA pageA
    > ./pageB pageB
<<<<<<< HEAD
 [1] ./common.js 26 bytes {0} [built]
     [used exports unknown]
     cjs require ./common [0] ./pageA.js 1:13-32
     cjs require ./common [2] ./pageB.js 1:13-32
     cjs require ./common [3] ./shared.js 1:13-32
chunk    {1} 1.js 91 bytes <{0}> <{2}> <{3}> [rendered]
    > ./shared [0] ./pageA.js 2:0-4:2
    > [2] ./pageB.js 2:0-5:2
 [3] ./shared.js 91 bytes {1} [built]
     [used exports unknown]
     amd require ./shared [0] ./pageA.js 2:0-4:2
     require.ensure item ./shared [2] ./pageB.js 2:0-5:2
     cjs require ./shared [2] ./pageB.js 3:14-33
chunk    {2} pageA.js (pageA) 108 bytes ={0}= >{1}< [entry] [rendered]
    > ./pageA pageA
 [0] ./pageA.js 108 bytes {2} [built]
     [used exports unknown]
     entry ./pageA  pageA
chunk    {3} pageB.js (pageB) 152 bytes ={0}= >{1}< [entry] [rendered]
=======
 [0] ./common.js 26 bytes {0} [built]
     cjs require ./common [1] ./shared.js 1:13-32
     cjs require ./common [2] ./pageA.js 1:13-32
     cjs require ./common [3] ./pageB.js 1:13-32
chunk    {1} 1.js 88 bytes <{0}> <{2}> <{3}> [rendered]
    > ./shared [2] ./pageA.js 2:0-4:2
    > [3] ./pageB.js 2:0-5:2
 [1] ./shared.js 88 bytes {1} [built]
     amd require ./shared [2] ./pageA.js 2:0-4:2
     require.ensure item ./shared [3] ./pageB.js 2:0-5:2
     cjs require ./shared [3] ./pageB.js 3:14-33
chunk    {2} pageA.js (pageA) 105 bytes ={0}= >{1}< [entry] [rendered]
    > ./pageA pageA
 [2] ./pageA.js 105 bytes {2} [built]
     single entry ./pageA  pageA
chunk    {3} pageB.js (pageB) 148 bytes ={0}= >{1}< [entry] [rendered]
>>>>>>> e871eeb1
    > ./pageB pageB
 [2] ./pageB.js 152 bytes {3} [built]
     [used exports unknown]
     entry ./pageB  pageB
```

## Production mode

```
Hash: 0a1b2c3d4e5f6a7b8c9d
<<<<<<< HEAD
Version: webpack 5.0.0-next
     Asset       Size  Chunks             Chunk Names
      1.js  121 bytes       1  [emitted]  
commons.js   94 bytes       0  [emitted]  commons
  pageA.js   2.29 KiB       2  [emitted]  pageA
  pageB.js   2.26 KiB       3  [emitted]  pageB
=======
Version: webpack 4.28.0
     Asset       Size  Chunks             Chunk Names
      1.js  121 bytes       1  [emitted]  
commons.js   94 bytes       0  [emitted]  commons
  pageA.js   2.26 KiB       2  [emitted]  pageA
  pageB.js   2.23 KiB       3  [emitted]  pageB
>>>>>>> e871eeb1
Entrypoint pageA = commons.js pageA.js
Entrypoint pageB = commons.js pageB.js
chunk    {0} commons.js (commons) 26 bytes ={2}= ={3}= >{1}< [initial] [rendered] split chunk (cache group: commons) (name: commons)
    > ./pageA pageA
    > ./pageB pageB
 [0] ./common.js 26 bytes {0} [built]
     cjs require ./common [1] ./shared.js 1:13-32
     cjs require ./common [2] ./pageA.js 1:13-32
     cjs require ./common [3] ./pageB.js 1:13-32
<<<<<<< HEAD
chunk    {1} 1.js 91 bytes <{0}> <{2}> <{3}> [rendered]
    > ./shared [2] ./pageA.js 2:0-4:2
    > [3] ./pageB.js 2:0-5:2
 [1] ./shared.js 91 bytes {1} [built]
     amd require ./shared [2] ./pageA.js 2:0-4:2
     require.ensure item ./shared [3] ./pageB.js 2:0-5:2
     cjs require ./shared [3] ./pageB.js 3:14-33
chunk    {2} pageA.js (pageA) 108 bytes ={0}= >{1}< [entry] [rendered]
    > ./pageA pageA
 [2] ./pageA.js 108 bytes {2} [built]
     entry ./pageA  pageA
chunk    {3} pageB.js (pageB) 152 bytes ={0}= >{1}< [entry] [rendered]
=======
chunk    {1} 1.js 88 bytes <{0}> <{2}> <{3}> [rendered]
    > ./shared [2] ./pageA.js 2:0-4:2
    > [3] ./pageB.js 2:0-5:2
 [1] ./shared.js 88 bytes {1} [built]
     amd require ./shared [2] ./pageA.js 2:0-4:2
     require.ensure item ./shared [3] ./pageB.js 2:0-5:2
     cjs require ./shared [3] ./pageB.js 3:14-33
chunk    {2} pageA.js (pageA) 105 bytes ={0}= >{1}< [entry] [rendered]
    > ./pageA pageA
 [2] ./pageA.js 105 bytes {2} [built]
     single entry ./pageA  pageA
chunk    {3} pageB.js (pageB) 148 bytes ={0}= >{1}< [entry] [rendered]
>>>>>>> e871eeb1
    > ./pageB pageB
 [3] ./pageB.js 152 bytes {3} [built]
     entry ./pageB  pageB
```<|MERGE_RESOLUTION|>--- conflicted
+++ resolved
@@ -67,7 +67,7 @@
 				}
 			}
 		},
-		chunkIds: "total-size" // To keep filename consistent between different modes (for example building only)
+		chunkIds: "deterministic" // To keep filename consistent between different modes (for example building only)
 	}
 };
 ```
@@ -87,18 +87,15 @@
 # dist/commons.js
 
 ``` javascript
-(window["webpackJsonp"] = window["webpackJsonp"] || []).push([[0],[
-<<<<<<< HEAD
+(window["webpackJsonp"] = window["webpackJsonp"] || []).push([[987],[
 /* 0 */,
 /* 1 */
-=======
-/* 0 */
->>>>>>> e871eeb1
 /*!*******************!*\
   !*** ./common.js ***!
   \*******************/
 /*! no static exports found */
-/***/ (function(module, exports) {
+/*! runtime requirements: module */
+/***/ (function(module) {
 
 module.exports = "Common";
 
@@ -111,73 +108,10 @@
 <details><summary><code>/******/ (function(modules) { /* webpackBootstrap */ })</code></summary>
 
 ``` javascript
-/******/ (function(modules) { // webpackBootstrap
-/******/ 	// install a JSONP callback for chunk loading
-/******/ 	function webpackJsonpCallback(data) {
-/******/ 		var chunkIds = data[0];
-/******/ 		var moreModules = data[1];
-/******/ 		var executeModules = data[2];
-/******/
-/******/ 		// add "moreModules" to the modules object,
-/******/ 		// then flag all "chunkIds" as loaded and fire callback
-/******/ 		var moduleId, chunkId, i = 0, resolves = [];
-/******/ 		for(;i < chunkIds.length; i++) {
-/******/ 			chunkId = chunkIds[i];
-/******/ 			if(installedChunks[chunkId]) {
-/******/ 				resolves.push(installedChunks[chunkId][0]);
-/******/ 			}
-/******/ 			installedChunks[chunkId] = 0;
-/******/ 		}
-/******/ 		for(moduleId in moreModules) {
-/******/ 			if(Object.prototype.hasOwnProperty.call(moreModules, moduleId)) {
-/******/ 				modules[moduleId] = moreModules[moduleId];
-/******/ 			}
-/******/ 		}
-/******/ 		if(parentJsonpFunction) parentJsonpFunction(data);
-/******/
-/******/ 		while(resolves.length) {
-/******/ 			resolves.shift()();
-/******/ 		}
-/******/
-/******/ 		// add entry modules from loaded chunk to deferred list
-/******/ 		deferredModules.push.apply(deferredModules, executeModules || []);
-/******/
-/******/ 		// run deferred modules when all chunks ready
-/******/ 		return checkDeferredModules();
-/******/ 	};
-/******/ 	function checkDeferredModules() {
-/******/ 		var result;
-/******/ 		for(var i = 0; i < deferredModules.length; i++) {
-/******/ 			var deferredModule = deferredModules[i];
-/******/ 			var fulfilled = true;
-/******/ 			for(var j = 1; j < deferredModule.length; j++) {
-/******/ 				var depId = deferredModule[j];
-/******/ 				if(installedChunks[depId] !== 0) fulfilled = false;
-/******/ 			}
-/******/ 			if(fulfilled) {
-/******/ 				deferredModules.splice(i--, 1);
-/******/ 				result = __webpack_require__(__webpack_require__.s = deferredModule[0]);
-/******/ 			}
-/******/ 		}
-/******/ 		return result;
-/******/ 	}
-/******/
+/******/ (function(modules, runtime) { // webpackBootstrap
+/******/ 	"use strict";
 /******/ 	// The module cache
 /******/ 	var installedModules = {};
-/******/
-/******/ 	// object to store loaded and loading chunks
-/******/ 	// undefined = chunk not loaded, null = chunk preloaded/prefetched
-/******/ 	// Promise = chunk loading, 0 = chunk loaded
-/******/ 	var installedChunks = {
-/******/ 		2: 0
-/******/ 	};
-/******/
-/******/ 	var deferredModules = [];
-/******/
-/******/ 	// script path function
-/******/ 	function jsonpScriptSrc(chunkId) {
-/******/ 		return __webpack_require__.p + "" + ({}[chunkId]||chunkId) + ".js"
-/******/ 	}
 /******/
 /******/ 	// The require function
 /******/ 	function __webpack_require__(moduleId) {
@@ -203,136 +137,15 @@
 /******/ 		return module.exports;
 /******/ 	}
 /******/
-/******/ 	// This file contains only the entry chunk.
-/******/ 	// The chunk loading function for additional chunks
-/******/ 	__webpack_require__.e = function requireEnsure(chunkId) {
-/******/ 		var promises = [];
-/******/
-/******/
-/******/ 		// JSONP chunk loading for javascript
-/******/
-/******/ 		var installedChunkData = installedChunks[chunkId];
-/******/ 		if(installedChunkData !== 0) { // 0 means "already installed".
-/******/
-/******/ 			// a Promise means "currently loading".
-/******/ 			if(installedChunkData) {
-/******/ 				promises.push(installedChunkData[2]);
-/******/ 			} else {
-/******/ 				// setup Promise in chunk cache
-/******/ 				var promise = new Promise(function(resolve, reject) {
-/******/ 					installedChunkData = installedChunks[chunkId] = [resolve, reject];
-/******/ 				});
-/******/ 				promises.push(installedChunkData[2] = promise);
-/******/
-/******/ 				// start chunk loading
-/******/ 				var script = document.createElement('script');
-/******/ 				var onScriptComplete;
-/******/
-/******/ 				script.charset = 'utf-8';
-/******/ 				script.timeout = 120;
-/******/ 				if (__webpack_require__.nc) {
-/******/ 					script.setAttribute("nonce", __webpack_require__.nc);
-/******/ 				}
-/******/ 				script.src = jsonpScriptSrc(chunkId);
-/******/
-/******/ 				onScriptComplete = function (event) {
-/******/ 					// avoid mem leaks in IE.
-/******/ 					script.onerror = script.onload = null;
-/******/ 					clearTimeout(timeout);
-/******/ 					var chunk = installedChunks[chunkId];
-/******/ 					if(chunk !== 0) {
-/******/ 						if(chunk) {
-/******/ 							var errorType = event && (event.type === 'load' ? 'missing' : event.type);
-/******/ 							var realSrc = event && event.target && event.target.src;
-/******/ 							var error = new Error('Loading chunk ' + chunkId + ' failed.\n(' + errorType + ': ' + realSrc + ')');
-/******/ 							error.type = errorType;
-/******/ 							error.request = realSrc;
-/******/ 							chunk[1](error);
-/******/ 						}
-/******/ 						installedChunks[chunkId] = undefined;
-/******/ 					}
-/******/ 				};
-/******/ 				var timeout = setTimeout(function(){
-/******/ 					onScriptComplete({ type: 'timeout', target: script });
-/******/ 				}, 120000);
-/******/ 				script.onerror = script.onload = onScriptComplete;
-/******/ 				document.head.appendChild(script);
-/******/ 			}
-/******/ 		}
-/******/ 		return Promise.all(promises);
-/******/ 	};
 /******/
 /******/ 	// expose the modules object (__webpack_modules__)
 /******/ 	__webpack_require__.m = modules;
 /******/
-/******/ 	// expose the module cache
-/******/ 	__webpack_require__.c = installedModules;
-/******/
-/******/ 	// define getter function for harmony exports
-/******/ 	__webpack_require__.d = function(exports, name, getter) {
-/******/ 		if(!__webpack_require__.o(exports, name)) {
-/******/ 			Object.defineProperty(exports, name, { enumerable: true, get: getter });
-/******/ 		}
-/******/ 	};
-/******/
-/******/ 	// define __esModule on exports
-/******/ 	__webpack_require__.r = function(exports) {
-/******/ 		if(typeof Symbol !== 'undefined' && Symbol.toStringTag) {
-/******/ 			Object.defineProperty(exports, Symbol.toStringTag, { value: 'Module' });
-/******/ 		}
-/******/ 		Object.defineProperty(exports, '__esModule', { value: true });
-/******/ 	};
-/******/
-/******/ 	// create a fake namespace object
-/******/ 	// mode & 1: value is a module id, require it
-/******/ 	// mode & 2: merge all properties of value into the ns
-/******/ 	// mode & 4: return value when already ns object
-/******/ 	// mode & 8|1: behave like require
-/******/ 	__webpack_require__.t = function(value, mode) {
-/******/ 		if(mode & 1) value = __webpack_require__(value);
-/******/ 		if(mode & 8) return value;
-/******/ 		if((mode & 4) && typeof value === 'object' && value && value.__esModule) return value;
-/******/ 		var ns = Object.create(null);
-/******/ 		__webpack_require__.r(ns);
-/******/ 		Object.defineProperty(ns, 'default', { enumerable: true, value: value });
-/******/ 		if(mode & 2 && typeof value != 'string') for(var key in value) __webpack_require__.d(ns, key, function(key) { return value[key]; }.bind(null, key));
-/******/ 		return ns;
-/******/ 	};
-/******/
-/******/ 	// getDefaultExport function for compatibility with non-harmony modules
-/******/ 	__webpack_require__.n = function(module) {
-/******/ 		var getter = module && module.__esModule ?
-/******/ 			function getDefault() { return module['default']; } :
-/******/ 			function getModuleExports() { return module; };
-/******/ 		__webpack_require__.d(getter, 'a', getter);
-/******/ 		return getter;
-/******/ 	};
-/******/
-/******/ 	// Object.prototype.hasOwnProperty.call
-/******/ 	__webpack_require__.o = function(object, property) { return Object.prototype.hasOwnProperty.call(object, property); };
-/******/
-/******/ 	// __webpack_public_path__
-/******/ 	__webpack_require__.p = "dist/";
-/******/
-/******/ 	// on error function for async loading
-/******/ 	__webpack_require__.oe = function(err) { console.error(err); throw err; };
-/******/
-/******/ 	var jsonpArray = window["webpackJsonp"] = window["webpackJsonp"] || [];
-/******/ 	var oldJsonpFunction = jsonpArray.push.bind(jsonpArray);
-/******/ 	jsonpArray.push = webpackJsonpCallback;
-/******/ 	jsonpArray = jsonpArray.slice();
-/******/ 	for(var i = 0; i < jsonpArray.length; i++) webpackJsonpCallback(jsonpArray[i]);
-/******/ 	var parentJsonpFunction = oldJsonpFunction;
-/******/
-/******/
-/******/ 	// add entry module to deferred list
-<<<<<<< HEAD
-/******/ 	deferredModules.push([0,0]);
-=======
-/******/ 	deferredModules.push([2,0]);
->>>>>>> e871eeb1
-/******/ 	// run deferred modules when ready
-/******/ 	return checkDeferredModules();
+/******/ 	// initialize runtime
+/******/ 	runtime(__webpack_require__);
+/******/
+/******/ 	// run modules when ready
+/******/ 	return __webpack_require__.x();
 /******/ })
 /************************************************************************/
 ```
@@ -346,92 +159,201 @@
   !*** ./pageA.js ***!
   \******************/
 /*! no static exports found */
-/***/ (function(module, exports, __webpack_require__) {
-
-<<<<<<< HEAD
+/*! runtime requirements: __webpack_require__, __webpack_require__.e, __webpack_require__.oe */
+/***/ (function(__unusedmodule, __unusedexports, __webpack_require__) {
+
 var common = __webpack_require__(/*! ./common */ 1);
-__webpack_require__.e(/*! AMD require */ 1).then(function() { var __WEBPACK_AMD_REQUIRE_ARRAY__ = [__webpack_require__(/*! ./shared */ 3)]; (function(shared) {
-=======
-var common = __webpack_require__(/*! ./common */ 0);
-__webpack_require__.e(/*! AMD require */ 1).then(function() { var __WEBPACK_AMD_REQUIRE_ARRAY__ = [__webpack_require__(/*! ./shared */ 1)]; (function(shared) {
->>>>>>> e871eeb1
+__webpack_require__.e(/*! AMD require */ 406).then(function() { var __WEBPACK_AMD_REQUIRE_ARRAY__ = [__webpack_require__(/*! ./shared */ 3)]; (function(shared) {
 	shared("This is page A");
 }).apply(null, __WEBPACK_AMD_REQUIRE_ARRAY__);}).catch(__webpack_require__.oe);
 
 /***/ })
-/******/ ]);
-```
+/******/ ],
+```
+
+<details><summary><code>function(__webpack_require__) { /* webpackRuntimeModules */ });</code></summary>
+
+``` js
+/******/ function(__webpack_require__) { // webpackRuntimeModules
+/******/ 	"use strict";
+/******/ 
+/******/ 	/* webpack/runtime/ensure chunk */
+/******/ 	!function() {
+/******/ 		__webpack_require__.f = {};
+/******/ 		// This file contains only the entry chunk.
+/******/ 		// The chunk loading function for additional chunks
+/******/ 		__webpack_require__.e = function requireEnsure(chunkId) {
+/******/ 			return Promise.all(Object.keys(__webpack_require__.f).reduce(function(promises, key) { __webpack_require__.f[key](chunkId, promises); return promises; }, []));
+/******/ 		};
+/******/ 	}();
+/******/ 	
+/******/ 	/* webpack/runtime/publicPath */
+/******/ 	!function() {
+/******/ 		__webpack_require__.p = "dist/";
+/******/ 	}();
+/******/ 	
+/******/ 	/* webpack/runtime/get javascript chunk filename */
+/******/ 	!function() {
+/******/ 		__webpack_require__.u = function(chunkId) {
+/******/ 			return "" + chunkId + ".js";
+/******/ 		};
+/******/ 	}();
+/******/ 	
+/******/ 	/* webpack/runtime/jsonp chunk loading */
+/******/ 	!function() {
+/******/ 		
+/******/ 		
+/******/ 		// object to store loaded and loading chunks
+/******/ 		// undefined = chunk not loaded, null = chunk preloaded/prefetched
+/******/ 		// Promise = chunk loading, 0 = chunk loaded
+/******/ 		var installedChunks = {
+/******/ 			641: 0
+/******/ 		};
+/******/ 		
+/******/ 		var deferredModules = [
+/******/ 			[0,987]
+/******/ 		];
+/******/ 		
+/******/ 		__webpack_require__.f.j = function(chunkId, promises) {
+/******/ 			// JSONP chunk loading for javascript
+/******/ 			var installedChunkData = installedChunks[chunkId];
+/******/ 			if(installedChunkData !== 0) { // 0 means "already installed".
+/******/ 		
+/******/ 				// a Promise means "currently loading".
+/******/ 				if(installedChunkData) {
+/******/ 					promises.push(installedChunkData[2]);
+/******/ 				} else {
+/******/ 					// setup Promise in chunk cache
+/******/ 					var promise = new Promise(function(resolve, reject) {
+/******/ 						installedChunkData = installedChunks[chunkId] = [resolve, reject];
+/******/ 					});
+/******/ 					promises.push(installedChunkData[2] = promise);
+/******/ 		
+/******/ 					// start chunk loading
+/******/ 					var url = __webpack_require__.p + __webpack_require__.u(chunkId);
+/******/ 					var loadingEnded = function() { if(installedChunks[chunkId]) return installedChunks[chunkId][1]; if(installedChunks[chunkId] !== 0) installedChunks[chunkId] = undefined; };
+/******/ 					var script = document.createElement('script');
+/******/ 					var onScriptComplete;
+/******/ 		
+/******/ 					script.charset = 'utf-8';
+/******/ 					script.timeout = 120;
+/******/ 					if (__webpack_require__.nc) {
+/******/ 						script.setAttribute("nonce", __webpack_require__.nc);
+/******/ 					}
+/******/ 					script.src = url;
+/******/ 		
+/******/ 					onScriptComplete = function (event) {
+/******/ 						// avoid mem leaks in IE.
+/******/ 						script.onerror = script.onload = null;
+/******/ 						clearTimeout(timeout);
+/******/ 						var reportError = loadingEnded();
+/******/ 						if(reportError) {
+/******/ 							var errorType = event && (event.type === 'load' ? 'missing' : event.type);
+/******/ 							var realSrc = event && event.target && event.target.src;
+/******/ 							var error = new Error('Loading chunk ' + chunkId + ' failed.\n(' + errorType + ': ' + realSrc + ')');
+/******/ 							error.type = errorType;
+/******/ 							error.request = realSrc;
+/******/ 							reportError(error);
+/******/ 						}
+/******/ 					};
+/******/ 					var timeout = setTimeout(function(){
+/******/ 						onScriptComplete({ type: 'timeout', target: script });
+/******/ 					}, 120000);
+/******/ 					script.onerror = script.onload = onScriptComplete;
+/******/ 					document.head.appendChild(script);
+/******/ 		
+/******/ 					// no HMR
+/******/ 				}
+/******/ 			}
+/******/ 		
+/******/ 			// no chunk preloading needed
+/******/ 		};
+/******/ 		
+/******/ 		// no prefetching
+/******/ 		
+/******/ 		// no HMR
+/******/ 		
+/******/ 		// no HMR manifest
+/******/ 		
+/******/ 		var checkDeferredModules = function() {};
+/******/ 		function checkDeferredModulesImpl() {
+/******/ 			var result;
+/******/ 			for(var i = 0; i < deferredModules.length; i++) {
+/******/ 				var deferredModule = deferredModules[i];
+/******/ 				var fulfilled = true;
+/******/ 				for(var j = 1; j < deferredModule.length; j++) {
+/******/ 					var depId = deferredModule[j];
+/******/ 					if(installedChunks[depId] !== 0) fulfilled = false;
+/******/ 				}
+/******/ 				if(fulfilled) {
+/******/ 					deferredModules.splice(i--, 1);
+/******/ 					result = __webpack_require__(__webpack_require__.s = deferredModule[0]);
+/******/ 				}
+/******/ 			}
+/******/ 			return result;
+/******/ 		}
+/******/ 		__webpack_require__.x = function() {
+/******/ 			return (checkDeferredModules = checkDeferredModulesImpl)();
+/******/ 		};
+/******/ 		
+/******/ 		// install a JSONP callback for chunk loading
+/******/ 		function webpackJsonpCallback(data) {
+/******/ 			var chunkIds = data[0];
+/******/ 			var moreModules = data[1];
+/******/ 			var executeModules = data[2];
+/******/ 			var runtime = data[3];
+/******/ 		
+/******/ 			// add "moreModules" to the modules object,
+/******/ 			// then flag all "chunkIds" as loaded and fire callback
+/******/ 			var moduleId, chunkId, i = 0, resolves = [];
+/******/ 			for(;i < chunkIds.length; i++) {
+/******/ 				chunkId = chunkIds[i];
+/******/ 				if(installedChunks[chunkId]) {
+/******/ 					resolves.push(installedChunks[chunkId][0]);
+/******/ 				}
+/******/ 				installedChunks[chunkId] = 0;
+/******/ 			}
+/******/ 			for(moduleId in moreModules) {
+/******/ 				if(Object.prototype.hasOwnProperty.call(moreModules, moduleId)) {
+/******/ 					__webpack_require__.m[moduleId] = moreModules[moduleId];
+/******/ 				}
+/******/ 			}
+/******/ 			if(runtime) runtime(__webpack_require__);
+/******/ 			if(parentJsonpFunction) parentJsonpFunction(data);
+/******/ 		
+/******/ 			while(resolves.length) {
+/******/ 				resolves.shift()();
+/******/ 			}
+/******/ 		
+/******/ 			// add entry modules from loaded chunk to deferred list
+/******/ 			if(executeModules) deferredModules.push.apply(deferredModules, executeModules);
+/******/ 		
+/******/ 			// run deferred modules when all chunks ready
+/******/ 			return checkDeferredModules();
+/******/ 		};
+/******/ 		
+/******/ 		var jsonpArray = window["webpackJsonp"] = window["webpackJsonp"] || [];
+/******/ 		var oldJsonpFunction = jsonpArray.push.bind(jsonpArray);
+/******/ 		jsonpArray.push = webpackJsonpCallback;
+/******/ 		jsonpArray = jsonpArray.slice();
+/******/ 		for(var i = 0; i < jsonpArray.length; i++) webpackJsonpCallback(jsonpArray[i]);
+/******/ 		var parentJsonpFunction = oldJsonpFunction;
+/******/ 	}();
+/******/ 	
+/******/ }
+);
+```
+
+</details>
+
 
 # dist/pageB.js
 
 ``` javascript
-/******/ (function(modules) { // webpackBootstrap
-/******/ 	// install a JSONP callback for chunk loading
-/******/ 	function webpackJsonpCallback(data) {
-/******/ 		var chunkIds = data[0];
-/******/ 		var moreModules = data[1];
-/******/ 		var executeModules = data[2];
-/******/
-/******/ 		// add "moreModules" to the modules object,
-/******/ 		// then flag all "chunkIds" as loaded and fire callback
-/******/ 		var moduleId, chunkId, i = 0, resolves = [];
-/******/ 		for(;i < chunkIds.length; i++) {
-/******/ 			chunkId = chunkIds[i];
-/******/ 			if(installedChunks[chunkId]) {
-/******/ 				resolves.push(installedChunks[chunkId][0]);
-/******/ 			}
-/******/ 			installedChunks[chunkId] = 0;
-/******/ 		}
-/******/ 		for(moduleId in moreModules) {
-/******/ 			if(Object.prototype.hasOwnProperty.call(moreModules, moduleId)) {
-/******/ 				modules[moduleId] = moreModules[moduleId];
-/******/ 			}
-/******/ 		}
-/******/ 		if(parentJsonpFunction) parentJsonpFunction(data);
-/******/
-/******/ 		while(resolves.length) {
-/******/ 			resolves.shift()();
-/******/ 		}
-/******/
-/******/ 		// add entry modules from loaded chunk to deferred list
-/******/ 		deferredModules.push.apply(deferredModules, executeModules || []);
-/******/
-/******/ 		// run deferred modules when all chunks ready
-/******/ 		return checkDeferredModules();
-/******/ 	};
-/******/ 	function checkDeferredModules() {
-/******/ 		var result;
-/******/ 		for(var i = 0; i < deferredModules.length; i++) {
-/******/ 			var deferredModule = deferredModules[i];
-/******/ 			var fulfilled = true;
-/******/ 			for(var j = 1; j < deferredModule.length; j++) {
-/******/ 				var depId = deferredModule[j];
-/******/ 				if(installedChunks[depId] !== 0) fulfilled = false;
-/******/ 			}
-/******/ 			if(fulfilled) {
-/******/ 				deferredModules.splice(i--, 1);
-/******/ 				result = __webpack_require__(__webpack_require__.s = deferredModule[0]);
-/******/ 			}
-/******/ 		}
-/******/ 		return result;
-/******/ 	}
-/******/
+/******/ (function(modules, runtime) { // webpackBootstrap
+/******/ 	"use strict";
 /******/ 	// The module cache
 /******/ 	var installedModules = {};
-/******/
-/******/ 	// object to store loaded and loading chunks
-/******/ 	// undefined = chunk not loaded, null = chunk preloaded/prefetched
-/******/ 	// Promise = chunk loading, 0 = chunk loaded
-/******/ 	var installedChunks = {
-/******/ 		3: 0
-/******/ 	};
-/******/
-/******/ 	var deferredModules = [];
-/******/
-/******/ 	// script path function
-/******/ 	function jsonpScriptSrc(chunkId) {
-/******/ 		return __webpack_require__.p + "" + ({}[chunkId]||chunkId) + ".js"
-/******/ 	}
 /******/
 /******/ 	// The require function
 /******/ 	function __webpack_require__(moduleId) {
@@ -457,181 +379,218 @@
 /******/ 		return module.exports;
 /******/ 	}
 /******/
-/******/ 	// This file contains only the entry chunk.
-/******/ 	// The chunk loading function for additional chunks
-/******/ 	__webpack_require__.e = function requireEnsure(chunkId) {
-/******/ 		var promises = [];
-/******/
-/******/
-/******/ 		// JSONP chunk loading for javascript
-/******/
-/******/ 		var installedChunkData = installedChunks[chunkId];
-/******/ 		if(installedChunkData !== 0) { // 0 means "already installed".
-/******/
-/******/ 			// a Promise means "currently loading".
-/******/ 			if(installedChunkData) {
-/******/ 				promises.push(installedChunkData[2]);
-/******/ 			} else {
-/******/ 				// setup Promise in chunk cache
-/******/ 				var promise = new Promise(function(resolve, reject) {
-/******/ 					installedChunkData = installedChunks[chunkId] = [resolve, reject];
-/******/ 				});
-/******/ 				promises.push(installedChunkData[2] = promise);
-/******/
-/******/ 				// start chunk loading
-/******/ 				var script = document.createElement('script');
-/******/ 				var onScriptComplete;
-/******/
-/******/ 				script.charset = 'utf-8';
-/******/ 				script.timeout = 120;
-/******/ 				if (__webpack_require__.nc) {
-/******/ 					script.setAttribute("nonce", __webpack_require__.nc);
-/******/ 				}
-/******/ 				script.src = jsonpScriptSrc(chunkId);
-/******/
-/******/ 				onScriptComplete = function (event) {
-/******/ 					// avoid mem leaks in IE.
-/******/ 					script.onerror = script.onload = null;
-/******/ 					clearTimeout(timeout);
-/******/ 					var chunk = installedChunks[chunkId];
-/******/ 					if(chunk !== 0) {
-/******/ 						if(chunk) {
+/******/
+/******/ 	// expose the modules object (__webpack_modules__)
+/******/ 	__webpack_require__.m = modules;
+/******/
+/******/ 	// initialize runtime
+/******/ 	runtime(__webpack_require__);
+/******/
+/******/ 	// run modules when ready
+/******/ 	return __webpack_require__.x();
+/******/ })
+/************************************************************************/
+/******/ ({
+
+/***/ 2:
+/*!******************!*\
+  !*** ./pageB.js ***!
+  \******************/
+/*! no static exports found */
+/*! runtime requirements: __webpack_require__, __webpack_require__.e */
+/***/ (function(__unusedmodule, __unusedexports, __webpack_require__) {
+
+var common = __webpack_require__(/*! ./common */ 1);
+__webpack_require__.e(/*! require.ensure */ 406).then((function(require) {
+	var shared = __webpack_require__(/*! ./shared */ 3);
+	shared("This is page B");
+}).bind(null, __webpack_require__)).catch(__webpack_require__.oe);
+
+/***/ })
+
+/******/ },
+/******/ function(__webpack_require__) { // webpackRuntimeModules
+/******/ 	"use strict";
+/******/ 
+/******/ 	/* webpack/runtime/ensure chunk */
+/******/ 	!function() {
+/******/ 		__webpack_require__.f = {};
+/******/ 		// This file contains only the entry chunk.
+/******/ 		// The chunk loading function for additional chunks
+/******/ 		__webpack_require__.e = function requireEnsure(chunkId) {
+/******/ 			return Promise.all(Object.keys(__webpack_require__.f).reduce(function(promises, key) { __webpack_require__.f[key](chunkId, promises); return promises; }, []));
+/******/ 		};
+/******/ 	}();
+/******/ 	
+/******/ 	/* webpack/runtime/publicPath */
+/******/ 	!function() {
+/******/ 		__webpack_require__.p = "dist/";
+/******/ 	}();
+/******/ 	
+/******/ 	/* webpack/runtime/get javascript chunk filename */
+/******/ 	!function() {
+/******/ 		__webpack_require__.u = function(chunkId) {
+/******/ 			return "" + chunkId + ".js";
+/******/ 		};
+/******/ 	}();
+/******/ 	
+/******/ 	/* webpack/runtime/jsonp chunk loading */
+/******/ 	!function() {
+/******/ 		
+/******/ 		
+/******/ 		// object to store loaded and loading chunks
+/******/ 		// undefined = chunk not loaded, null = chunk preloaded/prefetched
+/******/ 		// Promise = chunk loading, 0 = chunk loaded
+/******/ 		var installedChunks = {
+/******/ 			791: 0
+/******/ 		};
+/******/ 		
+/******/ 		var deferredModules = [
+/******/ 			[2,987]
+/******/ 		];
+/******/ 		
+/******/ 		__webpack_require__.f.j = function(chunkId, promises) {
+/******/ 			// JSONP chunk loading for javascript
+/******/ 			var installedChunkData = installedChunks[chunkId];
+/******/ 			if(installedChunkData !== 0) { // 0 means "already installed".
+/******/ 		
+/******/ 				// a Promise means "currently loading".
+/******/ 				if(installedChunkData) {
+/******/ 					promises.push(installedChunkData[2]);
+/******/ 				} else {
+/******/ 					// setup Promise in chunk cache
+/******/ 					var promise = new Promise(function(resolve, reject) {
+/******/ 						installedChunkData = installedChunks[chunkId] = [resolve, reject];
+/******/ 					});
+/******/ 					promises.push(installedChunkData[2] = promise);
+/******/ 		
+/******/ 					// start chunk loading
+/******/ 					var url = __webpack_require__.p + __webpack_require__.u(chunkId);
+/******/ 					var loadingEnded = function() { if(installedChunks[chunkId]) return installedChunks[chunkId][1]; if(installedChunks[chunkId] !== 0) installedChunks[chunkId] = undefined; };
+/******/ 					var script = document.createElement('script');
+/******/ 					var onScriptComplete;
+/******/ 		
+/******/ 					script.charset = 'utf-8';
+/******/ 					script.timeout = 120;
+/******/ 					if (__webpack_require__.nc) {
+/******/ 						script.setAttribute("nonce", __webpack_require__.nc);
+/******/ 					}
+/******/ 					script.src = url;
+/******/ 		
+/******/ 					onScriptComplete = function (event) {
+/******/ 						// avoid mem leaks in IE.
+/******/ 						script.onerror = script.onload = null;
+/******/ 						clearTimeout(timeout);
+/******/ 						var reportError = loadingEnded();
+/******/ 						if(reportError) {
 /******/ 							var errorType = event && (event.type === 'load' ? 'missing' : event.type);
 /******/ 							var realSrc = event && event.target && event.target.src;
 /******/ 							var error = new Error('Loading chunk ' + chunkId + ' failed.\n(' + errorType + ': ' + realSrc + ')');
 /******/ 							error.type = errorType;
 /******/ 							error.request = realSrc;
-/******/ 							chunk[1](error);
+/******/ 							reportError(error);
 /******/ 						}
-/******/ 						installedChunks[chunkId] = undefined;
-/******/ 					}
-/******/ 				};
-/******/ 				var timeout = setTimeout(function(){
-/******/ 					onScriptComplete({ type: 'timeout', target: script });
-/******/ 				}, 120000);
-/******/ 				script.onerror = script.onload = onScriptComplete;
-/******/ 				document.head.appendChild(script);
-/******/ 			}
+/******/ 					};
+/******/ 					var timeout = setTimeout(function(){
+/******/ 						onScriptComplete({ type: 'timeout', target: script });
+/******/ 					}, 120000);
+/******/ 					script.onerror = script.onload = onScriptComplete;
+/******/ 					document.head.appendChild(script);
+/******/ 		
+/******/ 					// no HMR
+/******/ 				}
+/******/ 			}
+/******/ 		
+/******/ 			// no chunk preloading needed
+/******/ 		};
+/******/ 		
+/******/ 		// no prefetching
+/******/ 		
+/******/ 		// no HMR
+/******/ 		
+/******/ 		// no HMR manifest
+/******/ 		
+/******/ 		var checkDeferredModules = function() {};
+/******/ 		function checkDeferredModulesImpl() {
+/******/ 			var result;
+/******/ 			for(var i = 0; i < deferredModules.length; i++) {
+/******/ 				var deferredModule = deferredModules[i];
+/******/ 				var fulfilled = true;
+/******/ 				for(var j = 1; j < deferredModule.length; j++) {
+/******/ 					var depId = deferredModule[j];
+/******/ 					if(installedChunks[depId] !== 0) fulfilled = false;
+/******/ 				}
+/******/ 				if(fulfilled) {
+/******/ 					deferredModules.splice(i--, 1);
+/******/ 					result = __webpack_require__(__webpack_require__.s = deferredModule[0]);
+/******/ 				}
+/******/ 			}
+/******/ 			return result;
 /******/ 		}
-/******/ 		return Promise.all(promises);
-/******/ 	};
-/******/
-/******/ 	// expose the modules object (__webpack_modules__)
-/******/ 	__webpack_require__.m = modules;
-/******/
-/******/ 	// expose the module cache
-/******/ 	__webpack_require__.c = installedModules;
-/******/
-/******/ 	// define getter function for harmony exports
-/******/ 	__webpack_require__.d = function(exports, name, getter) {
-/******/ 		if(!__webpack_require__.o(exports, name)) {
-/******/ 			Object.defineProperty(exports, name, { enumerable: true, get: getter });
-/******/ 		}
-/******/ 	};
-/******/
-/******/ 	// define __esModule on exports
-/******/ 	__webpack_require__.r = function(exports) {
-/******/ 		if(typeof Symbol !== 'undefined' && Symbol.toStringTag) {
-/******/ 			Object.defineProperty(exports, Symbol.toStringTag, { value: 'Module' });
-/******/ 		}
-/******/ 		Object.defineProperty(exports, '__esModule', { value: true });
-/******/ 	};
-/******/
-/******/ 	// create a fake namespace object
-/******/ 	// mode & 1: value is a module id, require it
-/******/ 	// mode & 2: merge all properties of value into the ns
-/******/ 	// mode & 4: return value when already ns object
-/******/ 	// mode & 8|1: behave like require
-/******/ 	__webpack_require__.t = function(value, mode) {
-/******/ 		if(mode & 1) value = __webpack_require__(value);
-/******/ 		if(mode & 8) return value;
-/******/ 		if((mode & 4) && typeof value === 'object' && value && value.__esModule) return value;
-/******/ 		var ns = Object.create(null);
-/******/ 		__webpack_require__.r(ns);
-/******/ 		Object.defineProperty(ns, 'default', { enumerable: true, value: value });
-/******/ 		if(mode & 2 && typeof value != 'string') for(var key in value) __webpack_require__.d(ns, key, function(key) { return value[key]; }.bind(null, key));
-/******/ 		return ns;
-/******/ 	};
-/******/
-/******/ 	// getDefaultExport function for compatibility with non-harmony modules
-/******/ 	__webpack_require__.n = function(module) {
-/******/ 		var getter = module && module.__esModule ?
-/******/ 			function getDefault() { return module['default']; } :
-/******/ 			function getModuleExports() { return module; };
-/******/ 		__webpack_require__.d(getter, 'a', getter);
-/******/ 		return getter;
-/******/ 	};
-/******/
-/******/ 	// Object.prototype.hasOwnProperty.call
-/******/ 	__webpack_require__.o = function(object, property) { return Object.prototype.hasOwnProperty.call(object, property); };
-/******/
-/******/ 	// __webpack_public_path__
-/******/ 	__webpack_require__.p = "dist/";
-/******/
-/******/ 	// on error function for async loading
-/******/ 	__webpack_require__.oe = function(err) { console.error(err); throw err; };
-/******/
-/******/ 	var jsonpArray = window["webpackJsonp"] = window["webpackJsonp"] || [];
-/******/ 	var oldJsonpFunction = jsonpArray.push.bind(jsonpArray);
-/******/ 	jsonpArray.push = webpackJsonpCallback;
-/******/ 	jsonpArray = jsonpArray.slice();
-/******/ 	for(var i = 0; i < jsonpArray.length; i++) webpackJsonpCallback(jsonpArray[i]);
-/******/ 	var parentJsonpFunction = oldJsonpFunction;
-/******/
-/******/
-/******/ 	// add entry module to deferred list
-<<<<<<< HEAD
-/******/ 	deferredModules.push([2,0]);
-=======
-/******/ 	deferredModules.push([3,0]);
->>>>>>> e871eeb1
-/******/ 	// run deferred modules when ready
-/******/ 	return checkDeferredModules();
-/******/ })
-/************************************************************************/
-/******/ ({
-
-/***/ 2:
-/*!******************!*\
-  !*** ./pageB.js ***!
-  \******************/
-/*! no static exports found */
-/***/ (function(module, exports, __webpack_require__) {
-
-<<<<<<< HEAD
-var common = __webpack_require__(/*! ./common */ 1);
-__webpack_require__.e(/*! require.ensure */ 1).then((function(require) {
-	var shared = __webpack_require__(/*! ./shared */ 3);
-=======
-var common = __webpack_require__(/*! ./common */ 0);
-__webpack_require__.e(/*! require.ensure */ 1).then((function(require) {
-	var shared = __webpack_require__(/*! ./shared */ 1);
->>>>>>> e871eeb1
-	shared("This is page B");
-}).bind(null, __webpack_require__)).catch(__webpack_require__.oe);
-
-/***/ })
-
-/******/ });
-```
-
-# dist/1.js
-
-``` javascript
-<<<<<<< HEAD
-(window["webpackJsonp"] = window["webpackJsonp"] || []).push([[1],{
+/******/ 		__webpack_require__.x = function() {
+/******/ 			return (checkDeferredModules = checkDeferredModulesImpl)();
+/******/ 		};
+/******/ 		
+/******/ 		// install a JSONP callback for chunk loading
+/******/ 		function webpackJsonpCallback(data) {
+/******/ 			var chunkIds = data[0];
+/******/ 			var moreModules = data[1];
+/******/ 			var executeModules = data[2];
+/******/ 			var runtime = data[3];
+/******/ 		
+/******/ 			// add "moreModules" to the modules object,
+/******/ 			// then flag all "chunkIds" as loaded and fire callback
+/******/ 			var moduleId, chunkId, i = 0, resolves = [];
+/******/ 			for(;i < chunkIds.length; i++) {
+/******/ 				chunkId = chunkIds[i];
+/******/ 				if(installedChunks[chunkId]) {
+/******/ 					resolves.push(installedChunks[chunkId][0]);
+/******/ 				}
+/******/ 				installedChunks[chunkId] = 0;
+/******/ 			}
+/******/ 			for(moduleId in moreModules) {
+/******/ 				if(Object.prototype.hasOwnProperty.call(moreModules, moduleId)) {
+/******/ 					__webpack_require__.m[moduleId] = moreModules[moduleId];
+/******/ 				}
+/******/ 			}
+/******/ 			if(runtime) runtime(__webpack_require__);
+/******/ 			if(parentJsonpFunction) parentJsonpFunction(data);
+/******/ 		
+/******/ 			while(resolves.length) {
+/******/ 				resolves.shift()();
+/******/ 			}
+/******/ 		
+/******/ 			// add entry modules from loaded chunk to deferred list
+/******/ 			if(executeModules) deferredModules.push.apply(deferredModules, executeModules);
+/******/ 		
+/******/ 			// run deferred modules when all chunks ready
+/******/ 			return checkDeferredModules();
+/******/ 		};
+/******/ 		
+/******/ 		var jsonpArray = window["webpackJsonp"] = window["webpackJsonp"] || [];
+/******/ 		var oldJsonpFunction = jsonpArray.push.bind(jsonpArray);
+/******/ 		jsonpArray.push = webpackJsonpCallback;
+/******/ 		jsonpArray = jsonpArray.slice();
+/******/ 		for(var i = 0; i < jsonpArray.length; i++) webpackJsonpCallback(jsonpArray[i]);
+/******/ 		var parentJsonpFunction = oldJsonpFunction;
+/******/ 	}();
+/******/ 	
+/******/ }
+);
+```
+
+# dist/406.js
+
+``` javascript
+(window["webpackJsonp"] = window["webpackJsonp"] || []).push([[406],{
 
 /***/ 3:
-=======
-(window["webpackJsonp"] = window["webpackJsonp"] || []).push([[1],[
-/* 0 */,
-/* 1 */
->>>>>>> e871eeb1
 /*!*******************!*\
   !*** ./shared.js ***!
   \*******************/
 /*! no static exports found */
-/***/ (function(module, exports, __webpack_require__) {
+/*! runtime requirements: __webpack_require__, module */
+/***/ (function(module, __unusedexports, __webpack_require__) {
 
 var common = __webpack_require__(/*! ./common */ 1);
 module.exports = function(msg) {
@@ -649,126 +608,78 @@
 
 ```
 Hash: 0a1b2c3d4e5f6a7b8c9d
-<<<<<<< HEAD
 Version: webpack 5.0.0-next
      Asset       Size  Chunks             Chunk Names
-      1.js  366 bytes       1  [emitted]  
-commons.js  267 bytes       0  [emitted]  commons
-  pageA.js   9.34 KiB       2  [emitted]  pageA
-  pageB.js    9.3 KiB       3  [emitted]  pageB
-=======
-Version: webpack 4.28.0
-     Asset       Size  Chunks             Chunk Names
-      1.js  369 bytes       1  [emitted]  
-commons.js  258 bytes       0  [emitted]  commons
-  pageA.js   9.28 KiB       2  [emitted]  pageA
-  pageB.js   9.24 KiB       3  [emitted]  pageB
->>>>>>> e871eeb1
+    406.js  430 bytes   {406}  [emitted]
+commons.js  296 bytes   {987}  [emitted]  commons
+  pageA.js   8.49 KiB   {641}  [emitted]  pageA
+  pageB.js   8.42 KiB   {791}  [emitted]  pageB
 Entrypoint pageA = commons.js pageA.js
 Entrypoint pageB = commons.js pageB.js
-chunk    {0} commons.js (commons) 26 bytes ={2}= ={3}= >{1}< [initial] [rendered] split chunk (cache group: commons) (name: commons)
+chunk {406} 406.js 88 bytes <{641}> <{791}> <{987}> [rendered]
+    > ./shared [0] ./pageA.js 2:0-4:2
+    > [2] ./pageB.js 2:0-5:2
+ [3] ./shared.js 88 bytes {406} [built]
+     [used exports unknown]
+     amd require ./shared [0] ./pageA.js 2:0-4:2
+     require.ensure item ./shared [2] ./pageB.js 2:0-5:2
+     cjs require ./shared [2] ./pageB.js 3:14-33
+chunk {641} pageA.js (pageA) 105 bytes (javascript) 4.5 KiB (runtime) ={987}= >{406}< [entry] [rendered]
+    > ./pageA pageA
+ [0] ./pageA.js 105 bytes {641} [built]
+     [used exports unknown]
+     entry ./pageA pageA
+     + 4 hidden chunk modules
+chunk {791} pageB.js (pageB) 148 bytes (javascript) 4.5 KiB (runtime) ={987}= >{406}< [entry] [rendered]
+    > ./pageB pageB
+ [2] ./pageB.js 148 bytes {791} [built]
+     [used exports unknown]
+     entry ./pageB pageB
+     + 4 hidden chunk modules
+chunk {987} commons.js (commons) 26 bytes ={641}= ={791}= >{406}< [initial] [rendered] split chunk (cache group: commons) (name: commons)
     > ./pageA pageA
     > ./pageB pageB
-<<<<<<< HEAD
- [1] ./common.js 26 bytes {0} [built]
+ [1] ./common.js 26 bytes {987} [built]
      [used exports unknown]
      cjs require ./common [0] ./pageA.js 1:13-32
      cjs require ./common [2] ./pageB.js 1:13-32
      cjs require ./common [3] ./shared.js 1:13-32
-chunk    {1} 1.js 91 bytes <{0}> <{2}> <{3}> [rendered]
-    > ./shared [0] ./pageA.js 2:0-4:2
-    > [2] ./pageB.js 2:0-5:2
- [3] ./shared.js 91 bytes {1} [built]
-     [used exports unknown]
-     amd require ./shared [0] ./pageA.js 2:0-4:2
-     require.ensure item ./shared [2] ./pageB.js 2:0-5:2
-     cjs require ./shared [2] ./pageB.js 3:14-33
-chunk    {2} pageA.js (pageA) 108 bytes ={0}= >{1}< [entry] [rendered]
-    > ./pageA pageA
- [0] ./pageA.js 108 bytes {2} [built]
-     [used exports unknown]
-     entry ./pageA  pageA
-chunk    {3} pageB.js (pageB) 152 bytes ={0}= >{1}< [entry] [rendered]
-=======
- [0] ./common.js 26 bytes {0} [built]
-     cjs require ./common [1] ./shared.js 1:13-32
-     cjs require ./common [2] ./pageA.js 1:13-32
-     cjs require ./common [3] ./pageB.js 1:13-32
-chunk    {1} 1.js 88 bytes <{0}> <{2}> <{3}> [rendered]
-    > ./shared [2] ./pageA.js 2:0-4:2
-    > [3] ./pageB.js 2:0-5:2
- [1] ./shared.js 88 bytes {1} [built]
-     amd require ./shared [2] ./pageA.js 2:0-4:2
-     require.ensure item ./shared [3] ./pageB.js 2:0-5:2
-     cjs require ./shared [3] ./pageB.js 3:14-33
-chunk    {2} pageA.js (pageA) 105 bytes ={0}= >{1}< [entry] [rendered]
-    > ./pageA pageA
- [2] ./pageA.js 105 bytes {2} [built]
-     single entry ./pageA  pageA
-chunk    {3} pageB.js (pageB) 148 bytes ={0}= >{1}< [entry] [rendered]
->>>>>>> e871eeb1
-    > ./pageB pageB
- [2] ./pageB.js 152 bytes {3} [built]
-     [used exports unknown]
-     entry ./pageB  pageB
 ```
 
 ## Production mode
 
 ```
 Hash: 0a1b2c3d4e5f6a7b8c9d
-<<<<<<< HEAD
 Version: webpack 5.0.0-next
      Asset       Size  Chunks             Chunk Names
-      1.js  121 bytes       1  [emitted]  
-commons.js   94 bytes       0  [emitted]  commons
-  pageA.js   2.29 KiB       2  [emitted]  pageA
-  pageB.js   2.26 KiB       3  [emitted]  pageB
-=======
-Version: webpack 4.28.0
-     Asset       Size  Chunks             Chunk Names
-      1.js  121 bytes       1  [emitted]  
-commons.js   94 bytes       0  [emitted]  commons
-  pageA.js   2.26 KiB       2  [emitted]  pageA
-  pageB.js   2.23 KiB       3  [emitted]  pageB
->>>>>>> e871eeb1
+    406.js  128 bytes   {406}  [emitted]
+commons.js   98 bytes   {987}  [emitted]  commons
+  pageA.js   1.73 KiB   {641}  [emitted]  pageA
+  pageB.js   1.71 KiB   {791}  [emitted]  pageB
 Entrypoint pageA = commons.js pageA.js
 Entrypoint pageB = commons.js pageB.js
-chunk    {0} commons.js (commons) 26 bytes ={2}= ={3}= >{1}< [initial] [rendered] split chunk (cache group: commons) (name: commons)
+chunk {406} 406.js 88 bytes <{641}> <{791}> <{987}> [rendered]
+    > ./shared [953] ./pageA.js 2:0-4:2
+    > [954] ./pageB.js 2:0-5:2
+ [406] ./shared.js 88 bytes {406} [built]
+       amd require ./shared [953] ./pageA.js 2:0-4:2
+       require.ensure item ./shared [954] ./pageB.js 2:0-5:2
+       cjs require ./shared [954] ./pageB.js 3:14-33
+chunk {641} pageA.js (pageA) 105 bytes (javascript) 4.5 KiB (runtime) ={987}= >{406}< [entry] [rendered]
+    > ./pageA pageA
+ [953] ./pageA.js 105 bytes {641} [built]
+       entry ./pageA pageA
+     + 4 hidden chunk modules
+chunk {791} pageB.js (pageB) 148 bytes (javascript) 4.5 KiB (runtime) ={987}= >{406}< [entry] [rendered]
+    > ./pageB pageB
+ [954] ./pageB.js 148 bytes {791} [built]
+       entry ./pageB pageB
+     + 4 hidden chunk modules
+chunk {987} commons.js (commons) 26 bytes ={641}= ={791}= >{406}< [initial] [rendered] split chunk (cache group: commons) (name: commons)
     > ./pageA pageA
     > ./pageB pageB
- [0] ./common.js 26 bytes {0} [built]
-     cjs require ./common [1] ./shared.js 1:13-32
-     cjs require ./common [2] ./pageA.js 1:13-32
-     cjs require ./common [3] ./pageB.js 1:13-32
-<<<<<<< HEAD
-chunk    {1} 1.js 91 bytes <{0}> <{2}> <{3}> [rendered]
-    > ./shared [2] ./pageA.js 2:0-4:2
-    > [3] ./pageB.js 2:0-5:2
- [1] ./shared.js 91 bytes {1} [built]
-     amd require ./shared [2] ./pageA.js 2:0-4:2
-     require.ensure item ./shared [3] ./pageB.js 2:0-5:2
-     cjs require ./shared [3] ./pageB.js 3:14-33
-chunk    {2} pageA.js (pageA) 108 bytes ={0}= >{1}< [entry] [rendered]
-    > ./pageA pageA
- [2] ./pageA.js 108 bytes {2} [built]
-     entry ./pageA  pageA
-chunk    {3} pageB.js (pageB) 152 bytes ={0}= >{1}< [entry] [rendered]
-=======
-chunk    {1} 1.js 88 bytes <{0}> <{2}> <{3}> [rendered]
-    > ./shared [2] ./pageA.js 2:0-4:2
-    > [3] ./pageB.js 2:0-5:2
- [1] ./shared.js 88 bytes {1} [built]
-     amd require ./shared [2] ./pageA.js 2:0-4:2
-     require.ensure item ./shared [3] ./pageB.js 2:0-5:2
-     cjs require ./shared [3] ./pageB.js 3:14-33
-chunk    {2} pageA.js (pageA) 105 bytes ={0}= >{1}< [entry] [rendered]
-    > ./pageA pageA
- [2] ./pageA.js 105 bytes {2} [built]
-     single entry ./pageA  pageA
-chunk    {3} pageB.js (pageB) 148 bytes ={0}= >{1}< [entry] [rendered]
->>>>>>> e871eeb1
-    > ./pageB pageB
- [3] ./pageB.js 152 bytes {3} [built]
-     entry ./pageB  pageB
+ [280] ./common.js 26 bytes {987} [built]
+       cjs require ./common [406] ./shared.js 1:13-32
+       cjs require ./common [953] ./pageA.js 1:13-32
+       cjs require ./common [954] ./pageB.js 1:13-32
 ```