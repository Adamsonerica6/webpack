# example.js

``` javascript
var a = require("./a");

// get module id
var aId = require.resolve("./a.js");

// clear module in require.cache
delete require.cache[aId];

// require module again, it should be reexecuted
var a2 = require("./a");

// verify it
if(a == a2) throw new Error("Cache clear failed :(");
```

# a.js


``` javascript
module.exports = Math.random();
```

# dist/output.js

<details><summary><code>/******/ (function(modules) { /* webpackBootstrap */ })</code></summary>

``` javascript
/******/ (function(modules, runtime) { // webpackBootstrap
/******/ 	"use strict";
/******/ 	// The module cache
/******/ 	var installedModules = {};
/******/
/******/ 	// The require function
/******/ 	function __webpack_require__(moduleId) {
/******/
/******/ 		// Check if module is in cache
/******/ 		if(installedModules[moduleId]) {
/******/ 			return installedModules[moduleId].exports;
/******/ 		}
/******/ 		// Create a new module (and put it into the cache)
/******/ 		var module = installedModules[moduleId] = {
/******/ 			i: moduleId,
/******/ 			l: false,
/******/ 			exports: {}
/******/ 		};
/******/
/******/ 		// Execute the module function
/******/ 		modules[moduleId].call(module.exports, module, module.exports, __webpack_require__);
/******/
/******/ 		// Flag the module as loaded
/******/ 		module.l = true;
/******/
/******/ 		// Return the exports of the module
/******/ 		return module.exports;
/******/ 	}
/******/
/******/
/******/ 	// expose the module cache
/******/ 	__webpack_require__.c = installedModules;
/******/
/******/
/******/ 	// Load entry module and return exports
/******/ 	return __webpack_require__(0);
/******/ })
/************************************************************************/
```

</details>

``` javascript
/******/ ([
/* 0 */
/*!********************!*\
  !*** ./example.js ***!
  \********************/
/*! no static exports found */
/*! runtime requirements: __webpack_require__, __webpack_require__.c */
/***/ (function(__unusedmodule, __unusedexports, __webpack_require__) {

var a = __webpack_require__(/*! ./a */ 1);

// get module id
var aId = /*require.resolve*/(/*! ./a.js */ 1);

// clear module in require.cache
delete __webpack_require__.c[aId];

// require module again, it should be reexecuted
var a2 = __webpack_require__(/*! ./a */ 1);

// verify it
if(a == a2) throw new Error("Cache clear failed :(");

/***/ }),
/* 1 */
/*!**************!*\
  !*** ./a.js ***!
  \**************/
/*! no static exports found */
/*! runtime requirements: module */
/***/ (function(module) {

module.exports = Math.random();

/***/ })
/******/ ]);
```

# Info

## Unoptimized

```
Hash: 0a1b2c3d4e5f6a7b8c9d
<<<<<<< HEAD
Version: webpack 5.0.0-next
=======
Version: webpack 4.29.0
>>>>>>> 6934b981
    Asset      Size  Chunks             Chunk Names
output.js  2.03 KiB     {0}  [emitted]  main
Entrypoint main = output.js
<<<<<<< HEAD
chunk {0} output.js (main) 313 bytes [entry] [rendered]
    > .\example.js main
 [0] ./example.js 282 bytes {0} [built]
     [used exports unknown]
     entry .\example.js main
=======
chunk    {0} output.js (main) 313 bytes [entry] [rendered]
    > ./example.js main
 [0] ./example.js 282 bytes {0} [built]
     single entry ./example.js  main
>>>>>>> 6934b981
 [1] ./a.js 31 bytes {0} [built]
     [used exports unknown]
     cjs require ./a [0] ./example.js 1:8-22
     require.resolve ./a.js [0] ./example.js 4:10-35
     cjs require ./a [0] ./example.js 10:9-23
```

## Production mode

```
Hash: 0a1b2c3d4e5f6a7b8c9d
<<<<<<< HEAD
Version: webpack 5.0.0-next
    Asset       Size  Chunks             Chunk Names
output.js  333 bytes   {404}  [emitted]  main
Entrypoint main = output.js
chunk {404} output.js (main) 313 bytes [entry] [rendered]
    > .\example.js main
 [162] ./a.js 31 bytes {404} [built]
       cjs require ./a [275] ./example.js 1:8-22
       require.resolve ./a.js [275] ./example.js 4:10-35
       cjs require ./a [275] ./example.js 10:9-23
 [275] ./example.js 282 bytes {404} [built]
       entry .\example.js main
=======
Version: webpack 4.29.0
    Asset      Size  Chunks             Chunk Names
output.js  1.03 KiB       0  [emitted]  main
Entrypoint main = output.js
chunk    {0} output.js (main) 313 bytes [entry] [rendered]
    > ./example.js main
 [0] ./a.js 31 bytes {0} [built]
     cjs require ./a [1] ./example.js 1:8-22
     require.resolve ./a.js [1] ./example.js 4:10-35
     cjs require ./a [1] ./example.js 10:9-23
 [1] ./example.js 282 bytes {0} [built]
     single entry ./example.js  main
>>>>>>> 6934b981
```<|MERGE_RESOLUTION|>--- conflicted
+++ resolved
@@ -61,9 +61,14 @@
 /******/ 	// expose the module cache
 /******/ 	__webpack_require__.c = installedModules;
 /******/
+/******/ 	// the startup function
+/******/ 	function startup() {
+/******/ 		// Load entry module and return exports
+/******/ 		return __webpack_require__(0);
+/******/ 	};
 /******/
-/******/ 	// Load entry module and return exports
-/******/ 	return __webpack_require__(0);
+/******/ 	// run startup
+/******/ 	return startup();
 /******/ })
 /************************************************************************/
 ```
@@ -76,8 +81,8 @@
 /*!********************!*\
   !*** ./example.js ***!
   \********************/
-/*! no static exports found */
-/*! runtime requirements: __webpack_require__, __webpack_require__.c */
+/*! other exports [maybe provided (runtime-defined)] [no usage info] */
+/*! runtime requirements: __webpack_require____webpack_require__.c,  */
 /***/ (function(__unusedmodule, __unusedexports, __webpack_require__) {
 
 var a = __webpack_require__(/*! ./a */ 1);
@@ -99,7 +104,7 @@
 /*!**************!*\
   !*** ./a.js ***!
   \**************/
-/*! no static exports found */
+/*! other exports [maybe provided (runtime-defined)] [no usage info] */
 /*! runtime requirements: module */
 /***/ (function(module) {
 
@@ -115,26 +120,15 @@
 
 ```
 Hash: 0a1b2c3d4e5f6a7b8c9d
-<<<<<<< HEAD
-Version: webpack 5.0.0-next
-=======
-Version: webpack 4.29.0
->>>>>>> 6934b981
+Version: webpack 5.0.0-alpha.9
     Asset      Size  Chunks             Chunk Names
-output.js  2.03 KiB     {0}  [emitted]  main
+output.js  2.24 KiB     {0}  [emitted]  main
 Entrypoint main = output.js
-<<<<<<< HEAD
 chunk {0} output.js (main) 313 bytes [entry] [rendered]
-    > .\example.js main
+    > ./example.js main
  [0] ./example.js 282 bytes {0} [built]
      [used exports unknown]
-     entry .\example.js main
-=======
-chunk    {0} output.js (main) 313 bytes [entry] [rendered]
-    > ./example.js main
- [0] ./example.js 282 bytes {0} [built]
-     single entry ./example.js  main
->>>>>>> 6934b981
+     entry ./example.js main
  [1] ./a.js 31 bytes {0} [built]
      [used exports unknown]
      cjs require ./a [0] ./example.js 1:8-22
@@ -146,31 +140,16 @@
 
 ```
 Hash: 0a1b2c3d4e5f6a7b8c9d
-<<<<<<< HEAD
-Version: webpack 5.0.0-next
+Version: webpack 5.0.0-alpha.9
     Asset       Size  Chunks             Chunk Names
 output.js  333 bytes   {404}  [emitted]  main
 Entrypoint main = output.js
 chunk {404} output.js (main) 313 bytes [entry] [rendered]
-    > .\example.js main
+    > ./example.js main
  [162] ./a.js 31 bytes {404} [built]
        cjs require ./a [275] ./example.js 1:8-22
        require.resolve ./a.js [275] ./example.js 4:10-35
        cjs require ./a [275] ./example.js 10:9-23
  [275] ./example.js 282 bytes {404} [built]
-       entry .\example.js main
-=======
-Version: webpack 4.29.0
-    Asset      Size  Chunks             Chunk Names
-output.js  1.03 KiB       0  [emitted]  main
-Entrypoint main = output.js
-chunk    {0} output.js (main) 313 bytes [entry] [rendered]
-    > ./example.js main
- [0] ./a.js 31 bytes {0} [built]
-     cjs require ./a [1] ./example.js 1:8-22
-     require.resolve ./a.js [1] ./example.js 4:10-35
-     cjs require ./a [1] ./example.js 10:9-23
- [1] ./example.js 282 bytes {0} [built]
-     single entry ./example.js  main
->>>>>>> 6934b981
+       entry ./example.js main
 ```