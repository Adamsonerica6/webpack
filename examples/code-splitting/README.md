This example illustrates a very simple case of Code Splitting with `require.ensure`.

* `a` and `b` are required normally via CommonJS
* `c` is depended through the `require.ensure` array.
  * This means: make it available, but don't execute it
  * webpack will load it on demand
* `b` and `d` are required via CommonJs in the `require.ensure` callback
  * webpack detects that these are in the on-demand-callback and
  * will load them on demand
  * webpacks optimizer can optimize `b` away
    * as it is already available through the parent chunks

You can see that webpack outputs two files/chunks:

* `output.js` is the entry chunk and contains
  * the module system
  * chunk loading logic
  * the entry point `example.js`
  * module `a`
  * module `b`
* `1.output.js` is an additional chunk (on demand loaded) and contains
  * module `c`
  * module `d`

You can see that chunks are loaded via JSONP. The additional chunks are pretty small and minimize well.

# example.js

``` javascript
var a = require("a");
var b = require("b");
require.ensure(["c"], function(require) {
    require("b").xyz();
    var d = require("d");
});
```


# dist/output.js

<details><summary><code>/******/ (function(modules) { /* webpackBootstrap */ })</code></summary>

``` javascript
/******/ (function(modules, runtime) { // webpackBootstrap
/******/ 	"use strict";
/******/ 	// The module cache
/******/ 	var installedModules = {};
/******/
/******/ 	// The require function
/******/ 	function __webpack_require__(moduleId) {
/******/
/******/ 		// Check if module is in cache
/******/ 		if(installedModules[moduleId]) {
/******/ 			return installedModules[moduleId].exports;
/******/ 		}
/******/ 		// Create a new module (and put it into the cache)
/******/ 		var module = installedModules[moduleId] = {
/******/ 			i: moduleId,
/******/ 			l: false,
/******/ 			exports: {}
/******/ 		};
/******/
/******/ 		// Execute the module function
/******/ 		modules[moduleId].call(module.exports, module, module.exports, __webpack_require__);
/******/
/******/ 		// Flag the module as loaded
/******/ 		module.l = true;
/******/
/******/ 		// Return the exports of the module
/******/ 		return module.exports;
/******/ 	}
/******/
/******/
/******/ 	// expose the modules object (__webpack_modules__)
/******/ 	__webpack_require__.m = modules;
/******/
/******/ 	// initialize runtime
/******/ 	runtime(__webpack_require__);
/******/
/******/ 	// Load entry module and return exports
/******/ 	return __webpack_require__(0);
/******/ })
/************************************************************************/
```

</details>

``` javascript
/******/ ([
/* 0 */
/*!********************!*\
  !*** ./example.js ***!
  \********************/
/*! no static exports found */
/*! runtime requirements: __webpack_require__, __webpack_require__.e */
/***/ (function(__unusedmodule, __unusedexports, __webpack_require__) {

var a = __webpack_require__(/*! a */ 1);
var b = __webpack_require__(/*! b */ 2);
__webpack_require__.e(/*! require.ensure */ 3).then((function(require) {
    __webpack_require__(/*! b */ 2).xyz();
    var d = __webpack_require__(/*! d */ 4);
}).bind(null, __webpack_require__)).catch(__webpack_require__.oe);

/***/ }),
/* 1 */
/*!***************************!*\
  !*** ./node_modules/a.js ***!
  \***************************/
/*! no static exports found */
/*! runtime requirements:  */
/***/ (function() {

// module a

/***/ }),
/* 2 */
/*!***************************!*\
  !*** ./node_modules/b.js ***!
  \***************************/
/*! no static exports found */
/*! runtime requirements:  */
/***/ (function() {

// module b

/***/ })
/******/ ],
```

<details><summary><code>function(__webpack_require__) { /* webpackRuntimeModules */ });</code></summary>

``` js
/******/ function(__webpack_require__) { // webpackRuntimeModules
/******/ 	"use strict";
/******/ 
/******/ 	/* webpack/runtime/ensure chunk */
/******/ 	!function() {
/******/ 		__webpack_require__.f = {};
/******/ 		// This file contains only the entry chunk.
/******/ 		// The chunk loading function for additional chunks
/******/ 		__webpack_require__.e = function requireEnsure(chunkId) {
/******/ 			return Promise.all(Object.keys(__webpack_require__.f).reduce(function(promises, key) { __webpack_require__.f[key](chunkId, promises); return promises; }, []));
/******/ 		};
/******/ 	}();
/******/ 	
/******/ 	/* webpack/runtime/publicPath */
/******/ 	!function() {
/******/ 		__webpack_require__.p = "dist/";
/******/ 	}();
/******/ 	
/******/ 	/* webpack/runtime/get javascript chunk filename */
/******/ 	!function() {
/******/ 		__webpack_require__.u = function(chunkId) {
/******/ 			return "" + chunkId + ".output.js";
/******/ 		};
/******/ 	}();
/******/ 	
/******/ 	/* webpack/runtime/jsonp chunk loading */
/******/ 	!function() {
/******/ 		
/******/ 		
/******/ 		// object to store loaded and loading chunks
/******/ 		// undefined = chunk not loaded, null = chunk preloaded/prefetched
/******/ 		// Promise = chunk loading, 0 = chunk loaded
/******/ 		var installedChunks = {
/******/ 			404: 0
/******/ 		};
/******/ 		
/******/ 		
/******/ 		
/******/ 		__webpack_require__.f.j = function(chunkId, promises) {
/******/ 			// JSONP chunk loading for javascript
/******/ 			var installedChunkData = installedChunks[chunkId];
/******/ 			if(installedChunkData !== 0) { // 0 means "already installed".
/******/ 		
/******/ 				// a Promise means "currently loading".
/******/ 				if(installedChunkData) {
/******/ 					promises.push(installedChunkData[2]);
/******/ 				} else {
/******/ 					// setup Promise in chunk cache
/******/ 					var promise = new Promise(function(resolve, reject) {
/******/ 						installedChunkData = installedChunks[chunkId] = [resolve, reject];
/******/ 					});
/******/ 					promises.push(installedChunkData[2] = promise);
/******/ 		
/******/ 					// start chunk loading
/******/ 					var url = __webpack_require__.p + __webpack_require__.u(chunkId);
/******/ 					var loadingEnded = function() { if(installedChunks[chunkId]) return installedChunks[chunkId][1]; if(installedChunks[chunkId] !== 0) installedChunks[chunkId] = undefined; };
/******/ 					var script = document.createElement('script');
/******/ 					var onScriptComplete;
/******/ 		
/******/ 					script.charset = 'utf-8';
/******/ 					script.timeout = 120;
/******/ 					if (__webpack_require__.nc) {
/******/ 						script.setAttribute("nonce", __webpack_require__.nc);
/******/ 					}
/******/ 					script.src = url;
/******/ 		
/******/ 					onScriptComplete = function (event) {
/******/ 						// avoid mem leaks in IE.
/******/ 						script.onerror = script.onload = null;
/******/ 						clearTimeout(timeout);
/******/ 						var reportError = loadingEnded();
/******/ 						if(reportError) {
/******/ 							var errorType = event && (event.type === 'load' ? 'missing' : event.type);
/******/ 							var realSrc = event && event.target && event.target.src;
/******/ 							var error = new Error('Loading chunk ' + chunkId + ' failed.\n(' + errorType + ': ' + realSrc + ')');
/******/ 							error.type = errorType;
/******/ 							error.request = realSrc;
/******/ 							reportError(error);
/******/ 						}
/******/ 					};
/******/ 					var timeout = setTimeout(function(){
/******/ 						onScriptComplete({ type: 'timeout', target: script });
/******/ 					}, 120000);
/******/ 					script.onerror = script.onload = onScriptComplete;
/******/ 					document.head.appendChild(script);
/******/ 		
/******/ 					// no HMR
/******/ 				}
/******/ 			}
/******/ 		
/******/ 			// no chunk preloading needed
/******/ 		};
/******/ 		
/******/ 		// no prefetching
/******/ 		
/******/ 		// no HMR
/******/ 		
/******/ 		// no HMR manifest
/******/ 		
/******/ 		// no deferred startup
/******/ 		
/******/ 		// install a JSONP callback for chunk loading
/******/ 		function webpackJsonpCallback(data) {
/******/ 			var chunkIds = data[0];
/******/ 			var moreModules = data[1];
/******/ 		
/******/ 			var runtime = data[3];
/******/ 		
/******/ 			// add "moreModules" to the modules object,
/******/ 			// then flag all "chunkIds" as loaded and fire callback
/******/ 			var moduleId, chunkId, i = 0, resolves = [];
/******/ 			for(;i < chunkIds.length; i++) {
/******/ 				chunkId = chunkIds[i];
/******/ 				if(installedChunks[chunkId]) {
/******/ 					resolves.push(installedChunks[chunkId][0]);
/******/ 				}
/******/ 				installedChunks[chunkId] = 0;
/******/ 			}
/******/ 			for(moduleId in moreModules) {
/******/ 				if(Object.prototype.hasOwnProperty.call(moreModules, moduleId)) {
/******/ 					__webpack_require__.m[moduleId] = moreModules[moduleId];
/******/ 				}
/******/ 			}
/******/ 			if(runtime) runtime(__webpack_require__);
/******/ 			if(parentJsonpFunction) parentJsonpFunction(data);
/******/ 		
/******/ 			while(resolves.length) {
/******/ 				resolves.shift()();
/******/ 			}
/******/ 		
/******/ 		};
/******/ 		
/******/ 		var jsonpArray = window["webpackJsonp"] = window["webpackJsonp"] || [];
/******/ 		var oldJsonpFunction = jsonpArray.push.bind(jsonpArray);
/******/ 		jsonpArray.push = webpackJsonpCallback;
/******/ 		
/******/ 		var parentJsonpFunction = oldJsonpFunction;
/******/ 	}();
/******/ 	
/******/ }
);
```

</details>


# dist/3.output.js

``` javascript
(window["webpackJsonp"] = window["webpackJsonp"] || []).push([[3],[
/* 0 */,
/* 1 */,
/* 2 */,
/* 3 */
/*!***************************!*\
  !*** ./node_modules/c.js ***!
  \***************************/
/*! no static exports found */
/*! runtime requirements:  */
/***/ (function() {

// module c

/***/ }),
/* 4 */
/*!***************************!*\
  !*** ./node_modules/d.js ***!
  \***************************/
/*! no static exports found */
/*! runtime requirements:  */
/***/ (function() {

// module d

/***/ })
]]);
```

Minimized

``` javascript
(window.webpackJsonp=window.webpackJsonp||[]).push([[3],{227:function(){},33:function(){}}]);
```

# Info

## Unoptimized

```
Hash: 0a1b2c3d4e5f6a7b8c9d
<<<<<<< HEAD
Version: webpack 5.0.0-next
=======
Version: webpack 4.29.0
>>>>>>> 6934b981
      Asset       Size  Chunks             Chunk Names
3.output.js  520 bytes     {3}  [emitted]
  output.js   7.64 KiB   {404}  [emitted]  main
Entrypoint main = output.js
<<<<<<< HEAD
chunk {3} 3.output.js 22 bytes <{404}> [rendered]
    > [0] ./example.js 3:0-6:2
 [3] ./node_modules/c.js 11 bytes {3} [built]
     [used exports unknown]
     require.ensure item c [0] ./example.js 3:0-6:2
 [4] ./node_modules/d.js 11 bytes {3} [built]
     [used exports unknown]
     cjs require d [0] ./example.js 5:12-24
chunk {404} output.js (main) 161 bytes (javascript) 3.55 KiB (runtime) >{3}< [entry] [rendered]
    > .\example.js main
 [0] ./example.js 139 bytes {404} [built]
     [used exports unknown]
     entry .\example.js main
 [1] ./node_modules/a.js 11 bytes {404} [built]
     [used exports unknown]
     cjs require a [0] ./example.js 1:8-20
 [2] ./node_modules/b.js 11 bytes {404} [built]
     [used exports unknown]
     cjs require b [0] ./example.js 2:8-20
     cjs require b [0] ./example.js 4:4-16
     + 4 hidden chunk modules
=======
chunk    {0} output.js (main) 161 bytes >{1}< [entry] [rendered]
    > ./example.js main
 [1] ./example.js 139 bytes {0} [built]
     single entry ./example.js  main
     + 2 hidden modules
chunk    {1} 1.output.js 22 bytes <{0}> [rendered]
    > [1] ./example.js 3:0-6:2
    2 modules
>>>>>>> 6934b981
```

## Production mode

```
Hash: 0a1b2c3d4e5f6a7b8c9d
<<<<<<< HEAD
Version: webpack 5.0.0-next
=======
Version: webpack 4.29.0
>>>>>>> 6934b981
      Asset      Size  Chunks             Chunk Names
3.output.js  93 bytes     {3}  [emitted]
  output.js  1.45 KiB   {404}  [emitted]  main
Entrypoint main = output.js
<<<<<<< HEAD
chunk {3} 3.output.js 22 bytes <{404}> [rendered]
    > [275] ./example.js 3:0-6:2
  [33] ./node_modules/d.js 11 bytes {3} [built]
       cjs require d [275] ./example.js 5:12-24
 [227] ./node_modules/c.js 11 bytes {3} [built]
       require.ensure item c [275] ./example.js 3:0-6:2
chunk {404} output.js (main) 161 bytes (javascript) 3.55 KiB (runtime) >{3}< [entry] [rendered]
    > .\example.js main
  [54] ./node_modules/a.js 11 bytes {404} [built]
       cjs require a [275] ./example.js 1:8-20
 [215] ./node_modules/b.js 11 bytes {404} [built]
       cjs require b [275] ./example.js 2:8-20
       cjs require b [275] ./example.js 4:4-16
 [275] ./example.js 139 bytes {404} [built]
       entry .\example.js main
     + 4 hidden chunk modules
=======
chunk    {0} output.js (main) 161 bytes >{1}< [entry] [rendered]
    > ./example.js main
 [1] ./example.js 139 bytes {0} [built]
     single entry ./example.js  main
     + 2 hidden modules
chunk    {1} 1.output.js 22 bytes <{0}> [rendered]
    > [1] ./example.js 3:0-6:2
    2 modules
>>>>>>> 6934b981
```<|MERGE_RESOLUTION|>--- conflicted
+++ resolved
@@ -74,11 +74,16 @@
 /******/ 	// expose the modules object (__webpack_modules__)
 /******/ 	__webpack_require__.m = modules;
 /******/
+/******/ 	// the startup function
+/******/ 	function startup() {
+/******/ 		// Load entry module and return exports
+/******/ 		return __webpack_require__(0);
+/******/ 	};
 /******/ 	// initialize runtime
 /******/ 	runtime(__webpack_require__);
 /******/
-/******/ 	// Load entry module and return exports
-/******/ 	return __webpack_require__(0);
+/******/ 	// run startup
+/******/ 	return startup();
 /******/ })
 /************************************************************************/
 ```
@@ -91,8 +96,8 @@
 /*!********************!*\
   !*** ./example.js ***!
   \********************/
-/*! no static exports found */
-/*! runtime requirements: __webpack_require__, __webpack_require__.e */
+/*! other exports [maybe provided (runtime-defined)] [no usage info] */
+/*! runtime requirements: __webpack_require____webpack_require__.e,  */
 /***/ (function(__unusedmodule, __unusedexports, __webpack_require__) {
 
 var a = __webpack_require__(/*! a */ 1);
@@ -107,7 +112,7 @@
 /*!***************************!*\
   !*** ./node_modules/a.js ***!
   \***************************/
-/*! no static exports found */
+/*! other exports [maybe provided (runtime-defined)] [no usage info] */
 /*! runtime requirements:  */
 /***/ (function() {
 
@@ -118,7 +123,7 @@
 /*!***************************!*\
   !*** ./node_modules/b.js ***!
   \***************************/
-/*! no static exports found */
+/*! other exports [maybe provided (runtime-defined)] [no usage info] */
 /*! runtime requirements:  */
 /***/ (function() {
 
@@ -151,7 +156,10 @@
 /******/ 	
 /******/ 	/* webpack/runtime/get javascript chunk filename */
 /******/ 	!function() {
+/******/ 		
+/******/ 		// This function only allows to reference on-demand chunks
 /******/ 		__webpack_require__.u = function(chunkId) {
+/******/ 			// return url for filenames based on template
 /******/ 			return "" + chunkId + ".output.js";
 /******/ 		};
 /******/ 	}();
@@ -288,7 +296,7 @@
 /*!***************************!*\
   !*** ./node_modules/c.js ***!
   \***************************/
-/*! no static exports found */
+/*! other exports [maybe provided (runtime-defined)] [no usage info] */
 /*! runtime requirements:  */
 /***/ (function() {
 
@@ -299,7 +307,7 @@
 /*!***************************!*\
   !*** ./node_modules/d.js ***!
   \***************************/
-/*! no static exports found */
+/*! other exports [maybe provided (runtime-defined)] [no usage info] */
 /*! runtime requirements:  */
 /***/ (function() {
 
@@ -312,7 +320,7 @@
 Minimized
 
 ``` javascript
-(window.webpackJsonp=window.webpackJsonp||[]).push([[3],{227:function(){},33:function(){}}]);
+(window.webpackJsonp=window.webpackJsonp||[]).push([[3],{33:function(){},227:function(){}}]);
 ```
 
 # Info
@@ -321,17 +329,12 @@
 
 ```
 Hash: 0a1b2c3d4e5f6a7b8c9d
-<<<<<<< HEAD
-Version: webpack 5.0.0-next
-=======
-Version: webpack 4.29.0
->>>>>>> 6934b981
+Version: webpack 5.0.0-alpha.9
       Asset       Size  Chunks             Chunk Names
-3.output.js  520 bytes     {3}  [emitted]
-  output.js   7.64 KiB   {404}  [emitted]  main
+3.output.js  602 bytes     {3}  [emitted]
+  output.js   8.03 KiB   {404}  [emitted]  main
 Entrypoint main = output.js
-<<<<<<< HEAD
-chunk {3} 3.output.js 22 bytes <{404}> [rendered]
+chunk {3} 3.output.js 22 bytes [rendered]
     > [0] ./example.js 3:0-6:2
  [3] ./node_modules/c.js 11 bytes {3} [built]
      [used exports unknown]
@@ -339,11 +342,11 @@
  [4] ./node_modules/d.js 11 bytes {3} [built]
      [used exports unknown]
      cjs require d [0] ./example.js 5:12-24
-chunk {404} output.js (main) 161 bytes (javascript) 3.55 KiB (runtime) >{3}< [entry] [rendered]
-    > .\example.js main
+chunk {404} output.js (main) 161 bytes (javascript) 3.65 KiB (runtime) [entry] [rendered]
+    > ./example.js main
  [0] ./example.js 139 bytes {404} [built]
      [used exports unknown]
-     entry .\example.js main
+     entry ./example.js main
  [1] ./node_modules/a.js 11 bytes {404} [built]
      [used exports unknown]
      cjs require a [0] ./example.js 1:8-20
@@ -352,56 +355,31 @@
      cjs require b [0] ./example.js 2:8-20
      cjs require b [0] ./example.js 4:4-16
      + 4 hidden chunk modules
-=======
-chunk    {0} output.js (main) 161 bytes >{1}< [entry] [rendered]
-    > ./example.js main
- [1] ./example.js 139 bytes {0} [built]
-     single entry ./example.js  main
-     + 2 hidden modules
-chunk    {1} 1.output.js 22 bytes <{0}> [rendered]
-    > [1] ./example.js 3:0-6:2
-    2 modules
->>>>>>> 6934b981
 ```
 
 ## Production mode
 
 ```
 Hash: 0a1b2c3d4e5f6a7b8c9d
-<<<<<<< HEAD
-Version: webpack 5.0.0-next
-=======
-Version: webpack 4.29.0
->>>>>>> 6934b981
+Version: webpack 5.0.0-alpha.9
       Asset      Size  Chunks             Chunk Names
 3.output.js  93 bytes     {3}  [emitted]
   output.js  1.45 KiB   {404}  [emitted]  main
 Entrypoint main = output.js
-<<<<<<< HEAD
-chunk {3} 3.output.js 22 bytes <{404}> [rendered]
+chunk {3} 3.output.js 22 bytes [rendered]
     > [275] ./example.js 3:0-6:2
   [33] ./node_modules/d.js 11 bytes {3} [built]
        cjs require d [275] ./example.js 5:12-24
  [227] ./node_modules/c.js 11 bytes {3} [built]
        require.ensure item c [275] ./example.js 3:0-6:2
-chunk {404} output.js (main) 161 bytes (javascript) 3.55 KiB (runtime) >{3}< [entry] [rendered]
-    > .\example.js main
+chunk {404} output.js (main) 161 bytes (javascript) 3.65 KiB (runtime) [entry] [rendered]
+    > ./example.js main
   [54] ./node_modules/a.js 11 bytes {404} [built]
        cjs require a [275] ./example.js 1:8-20
  [215] ./node_modules/b.js 11 bytes {404} [built]
        cjs require b [275] ./example.js 2:8-20
        cjs require b [275] ./example.js 4:4-16
  [275] ./example.js 139 bytes {404} [built]
-       entry .\example.js main
+       entry ./example.js main
      + 4 hidden chunk modules
-=======
-chunk    {0} output.js (main) 161 bytes >{1}< [entry] [rendered]
-    > ./example.js main
- [1] ./example.js 139 bytes {0} [built]
-     single entry ./example.js  main
-     + 2 hidden modules
-chunk    {1} 1.output.js 22 bytes <{0}> [rendered]
-    > [1] ./example.js 3:0-6:2
-    2 modules
->>>>>>> 6934b981
 ```