--- conflicted
+++ resolved
@@ -11,19 +11,11 @@
 /**
  * The banner as function, it will be wrapped in a comment
  */
-<<<<<<< HEAD
-export type BannerFunction = (
-	data: {hash: string; chunk: import("../../lib/Chunk"); filename: string}
-) => string;
-=======
 export type BannerFunction = (data: {
 	hash: string;
 	chunk: import("../../lib/Chunk");
 	filename: string;
-	basename: string;
-	query: string;
 }) => string;
->>>>>>> 74b8aac0
 export type Rules = Rule[] | Rule;
 export type Rule = RegExp | string;
 
