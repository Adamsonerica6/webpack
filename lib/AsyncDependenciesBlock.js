/*
	MIT License http://www.opensource.org/licenses/mit-license.php
	Author Tobias Koppers @sokra
*/
"use strict";

const DependenciesBlock = require("./DependenciesBlock");

/** @typedef {import("./ChunkGroup")} ChunkGroup */
/** @typedef {import("./Module")} Module */
/** @typedef {import("./Dependency").DependencyLocation} DependencyLocation */
/** @typedef {import("./util/createHash").Hash} Hash */
/** @typedef {TODO} GroupOptions */

module.exports = class AsyncDependenciesBlock extends DependenciesBlock {
	/**
	 * @param {GroupOptions} groupOptions options for the group
	 * @param {Module} module the Module object
	 * @param {DependencyLocation=} loc the line of code
	 * @param {TODO=} request the request
	 */
	constructor(groupOptions, module, loc, request) {
		super();
		if (typeof groupOptions === "string") {
			groupOptions = { name: groupOptions };
		} else if (!groupOptions) {
			groupOptions = { name: undefined };
		}
		this.groupOptions = groupOptions;
		/** @type {ChunkGroup=} */
		this.chunkGroup = undefined;
		this.module = module;
		this.loc = loc;
		this.request = request;
		/** @type {DependenciesBlock} */
		this.parent = undefined;
	}

	/**
	 * @returns {string} The name of the chunk
	 */
	get chunkName() {
		return this.groupOptions.name;
	}

	/**
	 * @param {string} value The new chunk name
	 * @returns {void}
	 */
	set chunkName(value) {
		this.groupOptions.name = value;
	}

<<<<<<< HEAD
=======
	/**
	 * @returns {never} this throws and should never be called
	 */
	get chunks() {
		throw new Error("Moved to AsyncDependenciesBlock.chunkGroup");
	}

	/**
	 * @param {never} value setter value
	 * @returns {never} this is going to throw therefore we should throw type
	 * assertions by returning never
	 */
	set chunks(value) {
		throw new Error("Moved to AsyncDependenciesBlock.chunkGroup");
	}

	/**
	 * @param {Hash} hash the hash used to track block changes, from "crypto" module
	 * @returns {void}
	 */
>>>>>>> bdd4442c
	updateHash(hash) {
		hash.update(JSON.stringify(this.groupOptions));
		hash.update(
			(this.chunkGroup &&
				this.chunkGroup.chunks
					.map(chunk => {
						return chunk.id !== null ? chunk.id : "";
					})
					.join(",")) ||
				""
		);
		super.updateHash(hash);
	}

	/**
	 * @returns {void}
	 */
	disconnect() {
		this.chunkGroup = undefined;
		super.disconnect();
	}

	/**
	 * @returns {void}
	 */
	unseal() {
		this.chunkGroup = undefined;
		super.unseal();
	}

	/**
	 * @returns {void}
	 */
	sortItems() {
		super.sortItems();
	}
};<|MERGE_RESOLUTION|>--- conflicted
+++ resolved
@@ -51,29 +51,10 @@
 		this.groupOptions.name = value;
 	}
 
-<<<<<<< HEAD
-=======
-	/**
-	 * @returns {never} this throws and should never be called
-	 */
-	get chunks() {
-		throw new Error("Moved to AsyncDependenciesBlock.chunkGroup");
-	}
-
-	/**
-	 * @param {never} value setter value
-	 * @returns {never} this is going to throw therefore we should throw type
-	 * assertions by returning never
-	 */
-	set chunks(value) {
-		throw new Error("Moved to AsyncDependenciesBlock.chunkGroup");
-	}
-
 	/**
 	 * @param {Hash} hash the hash used to track block changes, from "crypto" module
 	 * @returns {void}
 	 */
->>>>>>> bdd4442c
 	updateHash(hash) {
 		hash.update(JSON.stringify(this.groupOptions));
 		hash.update(
