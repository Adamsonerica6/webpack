/*
	MIT License http://www.opensource.org/licenses/mit-license.php
	Author Tobias Koppers @sokra
*/

"use strict";

const parseJson = require("json-parse-better-errors");
const stringify = require("json-stable-stringify");
const asyncLib = require("neo-async");
const path = require("path");
const {
	SyncHook,
	SyncBailHook,
	AsyncParallelHook,
	AsyncSeriesHook
} = require("tapable");

const Compilation = require("./Compilation");
const ContextModuleFactory = require("./ContextModuleFactory");
const NormalModuleFactory = require("./NormalModuleFactory");
const ResolverFactory = require("./ResolverFactory");
const Stats = require("./Stats");
const Watching = require("./Watching");

const ConcurrentCompilationError = require("./ConcurrentCompilationError");
const RequestShortener = require("./RequestShortener");
const { makePathsRelative } = require("./util/identifier");

/** @typedef {import("../declarations/WebpackOptions").Entry} Entry */
/** @typedef {import("../declarations/WebpackOptions").WebpackOptions} WebpackOptions */

/**
 * @typedef {Object} CompilationParams
 * @property {NormalModuleFactory} normalModuleFactory
 * @property {ContextModuleFactory} contextModuleFactory
 * @property {Set<string>} compilationDependencies
 */

<<<<<<< HEAD
/** @typedef {string|string[]} EntryValues */
/** @typedef {Record<string, EntryValues>} EntryOptionValues */

/**
 * @callback EntryOptionValuesFunction
 * @returns {EntryOptionValues | EntryValues} the computed value
 */

/** @typedef {EntryOptionValuesFunction | EntryOptionValues | EntryValues} EntryOptions */

class Compiler {
=======
class Compiler extends Tapable {
>>>>>>> c4d8a3c8
	constructor(context) {
		this.hooks = Object.freeze({
			/** @type {SyncBailHook<Compilation>} */
			shouldEmit: new SyncBailHook(["compilation"]),
			/** @type {AsyncSeriesHook<Stats>} */
			done: new AsyncSeriesHook(["stats"]),
			/** @type {AsyncSeriesHook<>} */
			additionalPass: new AsyncSeriesHook([]),
			/** @type {AsyncSeriesHook<Compiler>} */
			beforeRun: new AsyncSeriesHook(["compiler"]),
			/** @type {AsyncSeriesHook<Compiler>} */
			run: new AsyncSeriesHook(["compiler"]),
			/** @type {AsyncSeriesHook<Compilation>} */
			emit: new AsyncSeriesHook(["compilation"]),
			/** @type {AsyncSeriesHook<Compilation>} */
			afterEmit: new AsyncSeriesHook(["compilation"]),

			/** @type {SyncHook<Compilation, CompilationParams>} */
			thisCompilation: new SyncHook(["compilation", "params"]),
			/** @type {SyncHook<Compilation, CompilationParams>} */
			compilation: new SyncHook(["compilation", "params"]),
			/** @type {SyncHook<NormalModuleFactory>} */
			normalModuleFactory: new SyncHook(["normalModuleFactory"]),
			/** @type {SyncHook<ContextModuleFactory>}  */
			contextModuleFactory: new SyncHook(["contextModulefactory"]),

			/** @type {AsyncSeriesHook<CompilationParams>} */
			beforeCompile: new AsyncSeriesHook(["params"]),
			/** @type {SyncHook<CompilationParams>} */
			compile: new SyncHook(["params"]),
			/** @type {AsyncParallelHook<Compilation>} */
			make: new AsyncParallelHook(["compilation"]),
			/** @type {AsyncSeriesHook<Compilation>} */
			afterCompile: new AsyncSeriesHook(["compilation"]),

			/** @type {AsyncSeriesHook<Compiler>} */
			watchRun: new AsyncSeriesHook(["compiler"]),
			/** @type {SyncHook<Error>} */
			failed: new SyncHook(["error"]),
			/** @type {SyncHook<string, string>} */
			invalid: new SyncHook(["filename", "changeTime"]),
			/** @type {SyncHook} */
			watchClose: new SyncHook([]),

			// TODO the following hooks are weirdly located here
			// TODO move them for webpack 5
			/** @type {SyncHook} */
			environment: new SyncHook([]),
			/** @type {SyncHook} */
			afterEnvironment: new SyncHook([]),
			/** @type {SyncHook<Compiler>} */
			afterPlugins: new SyncHook(["compiler"]),
			/** @type {SyncHook<Compiler>} */
			afterResolvers: new SyncHook(["compiler"]),
			/** @type {SyncBailHook<string, Entry>} */
			entryOption: new SyncBailHook(["context", "entry"])
		});

		/** @type {string=} */
		this.name = undefined;
		/** @type {Compilation=} */
		this.parentCompilation = undefined;
		/** @type {string} */
		this.outputPath = "";

		this.outputFileSystem = null;
		this.inputFileSystem = null;

		/** @type {string|null} */
		this.recordsInputPath = null;
		/** @type {string|null} */
		this.recordsOutputPath = null;
		this.records = {};
		/** @type {Map<string, number>} */
		this.fileTimestamps = new Map();
		/** @type {Map<string, number>} */
		this.contextTimestamps = new Map();
		/** @type {ResolverFactory} */
		this.resolverFactory = new ResolverFactory();

<<<<<<< HEAD
		this.options = {};
=======
		// TODO remove in webpack 5
		this.resolvers = {
			normal: {
				plugins: util.deprecate((hook, fn) => {
					this.resolverFactory.plugin("resolver normal", resolver => {
						resolver.plugin(hook, fn);
					});
				}, "webpack: Using compiler.resolvers.normal is deprecated.\n" + 'Use compiler.resolverFactory.plugin("resolver normal", resolver => {\n  resolver.plugin(/* … */);\n}); instead.'),
				apply: util.deprecate((...args) => {
					this.resolverFactory.plugin("resolver normal", resolver => {
						resolver.apply(...args);
					});
				}, "webpack: Using compiler.resolvers.normal is deprecated.\n" + 'Use compiler.resolverFactory.plugin("resolver normal", resolver => {\n  resolver.apply(/* … */);\n}); instead.')
			},
			loader: {
				plugins: util.deprecate((hook, fn) => {
					this.resolverFactory.plugin("resolver loader", resolver => {
						resolver.plugin(hook, fn);
					});
				}, "webpack: Using compiler.resolvers.loader is deprecated.\n" + 'Use compiler.resolverFactory.plugin("resolver loader", resolver => {\n  resolver.plugin(/* … */);\n}); instead.'),
				apply: util.deprecate((...args) => {
					this.resolverFactory.plugin("resolver loader", resolver => {
						resolver.apply(...args);
					});
				}, "webpack: Using compiler.resolvers.loader is deprecated.\n" + 'Use compiler.resolverFactory.plugin("resolver loader", resolver => {\n  resolver.apply(/* … */);\n}); instead.')
			},
			context: {
				plugins: util.deprecate((hook, fn) => {
					this.resolverFactory.plugin("resolver context", resolver => {
						resolver.plugin(hook, fn);
					});
				}, "webpack: Using compiler.resolvers.context is deprecated.\n" + 'Use compiler.resolverFactory.plugin("resolver context", resolver => {\n  resolver.plugin(/* … */);\n}); instead.'),
				apply: util.deprecate((...args) => {
					this.resolverFactory.plugin("resolver context", resolver => {
						resolver.apply(...args);
					});
				}, "webpack: Using compiler.resolvers.context is deprecated.\n" + 'Use compiler.resolverFactory.plugin("resolver context", resolver => {\n  resolver.apply(/* … */);\n}); instead.')
			}
		};

		/** @type {WebpackOptions} */
		this.options = /** @type {WebpackOptions} */ ({});
>>>>>>> c4d8a3c8

		this.context = context;

		this.requestShortener = new RequestShortener(context);

		/** @type {boolean} */
		this.running = false;
	}

	watch(watchOptions, handler) {
		if (this.running) return handler(new ConcurrentCompilationError());

		this.running = true;
		this.fileTimestamps = new Map();
		this.contextTimestamps = new Map();
		return new Watching(this, watchOptions, handler);
	}

	run(callback) {
		if (this.running) return callback(new ConcurrentCompilationError());

		const finalCallback = (err, stats) => {
			this.running = false;

			if (callback !== undefined) return callback(err, stats);
		};

		const startTime = Date.now();

		this.running = true;

		const onCompiled = (err, compilation) => {
			if (err) return finalCallback(err);

			if (this.hooks.shouldEmit.call(compilation) === false) {
				const stats = new Stats(compilation);
				stats.startTime = startTime;
				stats.endTime = Date.now();
				this.hooks.done.callAsync(stats, err => {
					if (err) return finalCallback(err);
					return finalCallback(null, stats);
				});
				return;
			}

			this.emitAssets(compilation, err => {
				if (err) return finalCallback(err);

				if (compilation.hooks.needAdditionalPass.call()) {
					compilation.needAdditionalPass = true;

					const stats = new Stats(compilation);
					stats.startTime = startTime;
					stats.endTime = Date.now();
					this.hooks.done.callAsync(stats, err => {
						if (err) return finalCallback(err);

						this.hooks.additionalPass.callAsync(err => {
							if (err) return finalCallback(err);
							this.compile(onCompiled);
						});
					});
					return;
				}

				this.emitRecords(err => {
					if (err) return finalCallback(err);

					const stats = new Stats(compilation);
					stats.startTime = startTime;
					stats.endTime = Date.now();
					this.hooks.done.callAsync(stats, err => {
						if (err) return finalCallback(err);
						return finalCallback(null, stats);
					});
				});
			});
		};

		this.hooks.beforeRun.callAsync(this, err => {
			if (err) return finalCallback(err);

			this.hooks.run.callAsync(this, err => {
				if (err) return finalCallback(err);

				this.readRecords(err => {
					if (err) return finalCallback(err);

					this.compile(onCompiled);
				});
			});
		});
	}

	runAsChild(callback) {
		this.compile((err, compilation) => {
			if (err) return callback(err);

			this.parentCompilation.children.push(compilation);
			for (const name of Object.keys(compilation.assets)) {
				this.parentCompilation.assets[name] = compilation.assets[name];
			}

			const entries = Array.from(
				compilation.entrypoints.values(),
				ep => ep.chunks
			).reduce((array, chunks) => {
				return array.concat(chunks);
			}, []);

			return callback(null, entries, compilation);
		});
	}

	purgeInputFileSystem() {
		if (this.inputFileSystem && this.inputFileSystem.purge) {
			this.inputFileSystem.purge();
		}
	}

	emitAssets(compilation, callback) {
		let outputPath;

		const emitFiles = err => {
			if (err) return callback(err);

			asyncLib.forEach(
				compilation.assets,
				(source, file, callback) => {
					let targetFile = file;
					const queryStringIdx = targetFile.indexOf("?");
					if (queryStringIdx >= 0) {
						targetFile = targetFile.substr(0, queryStringIdx);
					}

					const writeOut = err => {
						if (err) return callback(err);
						const targetPath = this.outputFileSystem.join(
							outputPath,
							targetFile
						);
						if (source.existsAt === targetPath) {
							source.emitted = false;
							return callback();
						}
						let content = source.source();

						if (!Buffer.isBuffer(content)) {
							content = Buffer.from(content, "utf8");
						}

						source.existsAt = targetPath;
						source.emitted = true;
						this.outputFileSystem.writeFile(targetPath, content, callback);
					};

					if (targetFile.match(/\/|\\/)) {
						const dir = path.dirname(targetFile);
						this.outputFileSystem.mkdirp(
							this.outputFileSystem.join(outputPath, dir),
							writeOut
						);
					} else {
						writeOut();
					}
				},
				err => {
					if (err) return callback(err);

					this.hooks.afterEmit.callAsync(compilation, err => {
						if (err) return callback(err);

						return callback();
					});
				}
			);
		};

		this.hooks.emit.callAsync(compilation, err => {
			if (err) return callback(err);
			outputPath = compilation.getPath(this.outputPath, {});
			this.outputFileSystem.mkdirp(outputPath, emitFiles);
		});
	}

	emitRecords(callback) {
		if (!this.recordsOutputPath) return callback();
		const idx1 = this.recordsOutputPath.lastIndexOf("/");
		const idx2 = this.recordsOutputPath.lastIndexOf("\\");
		let recordsOutputPathDirectory = null;
		if (idx1 > idx2) {
			recordsOutputPathDirectory = this.recordsOutputPath.substr(0, idx1);
		} else if (idx1 < idx2) {
			recordsOutputPathDirectory = this.recordsOutputPath.substr(0, idx2);
		}

		const writeFile = () => {
			this.outputFileSystem.writeFile(
				this.recordsOutputPath,
				stringify(this.records, { space: 2 }),
				callback
			);
		};

		if (!recordsOutputPathDirectory) {
			return writeFile();
		}
		this.outputFileSystem.mkdirp(recordsOutputPathDirectory, err => {
			if (err) return callback(err);
			writeFile();
		});
	}

	readRecords(callback) {
		if (!this.recordsInputPath) {
			this.records = {};
			return callback();
		}
		this.inputFileSystem.stat(this.recordsInputPath, err => {
			// It doesn't exist
			// We can ignore this.
			if (err) return callback();

			this.inputFileSystem.readFile(this.recordsInputPath, (err, content) => {
				if (err) return callback(err);

				try {
					this.records = parseJson(content.toString("utf-8"));
				} catch (e) {
					e.message = "Cannot parse records: " + e.message;
					return callback(e);
				}

				return callback();
			});
		});
	}

	createChildCompiler(
		compilation,
		compilerName,
		compilerIndex,
		outputOptions,
		plugins
	) {
		const childCompiler = new Compiler(this.context);
		if (Array.isArray(plugins)) {
			for (const plugin of plugins) {
				plugin.apply(childCompiler);
			}
		}
		for (const name in this.hooks) {
			if (
				![
					"make",
					"compile",
					"emit",
					"afterEmit",
					"invalid",
					"done",
					"thisCompilation"
				].includes(name)
			) {
				if (childCompiler.hooks[name]) {
					childCompiler.hooks[name].taps = this.hooks[name].taps.slice();
				}
			}
		}
		childCompiler.name = compilerName;
		childCompiler.outputPath = this.outputPath;
		childCompiler.inputFileSystem = this.inputFileSystem;
		childCompiler.outputFileSystem = null;
		childCompiler.resolverFactory = this.resolverFactory;
		childCompiler.fileTimestamps = this.fileTimestamps;
		childCompiler.contextTimestamps = this.contextTimestamps;

		const relativeCompilerName = makePathsRelative(this.context, compilerName);
		if (!this.records[relativeCompilerName]) {
			this.records[relativeCompilerName] = [];
		}
		if (this.records[relativeCompilerName][compilerIndex]) {
			childCompiler.records = this.records[relativeCompilerName][compilerIndex];
		} else {
			this.records[relativeCompilerName].push((childCompiler.records = {}));
		}

		childCompiler.options = Object.create(this.options);
		childCompiler.options.output = Object.create(childCompiler.options.output);
		for (const name in outputOptions) {
			childCompiler.options.output[name] = outputOptions[name];
		}
		childCompiler.parentCompilation = compilation;

		compilation.hooks.childCompiler.call(
			childCompiler,
			compilerName,
			compilerIndex
		);

		return childCompiler;
	}

	isChild() {
		return !!this.parentCompilation;
	}

	createCompilation() {
		return new Compilation(this);
	}

	newCompilation(params) {
		const compilation = this.createCompilation();
		compilation.fileTimestamps = this.fileTimestamps;
		compilation.contextTimestamps = this.contextTimestamps;
		compilation.name = this.name;
		compilation.records = this.records;
		compilation.compilationDependencies = params.compilationDependencies;
		this.hooks.thisCompilation.call(compilation, params);
		this.hooks.compilation.call(compilation, params);
		return compilation;
	}

	createNormalModuleFactory() {
		const normalModuleFactory = new NormalModuleFactory(
			this.options.context,
			this.resolverFactory,
			this.options.module || {}
		);
		this.hooks.normalModuleFactory.call(normalModuleFactory);
		return normalModuleFactory;
	}

	createContextModuleFactory() {
		const contextModuleFactory = new ContextModuleFactory(this.resolverFactory);
		this.hooks.contextModuleFactory.call(contextModuleFactory);
		return contextModuleFactory;
	}

	newCompilationParams() {
		const params = {
			normalModuleFactory: this.createNormalModuleFactory(),
			contextModuleFactory: this.createContextModuleFactory(),
			compilationDependencies: new Set()
		};
		return params;
	}

	compile(callback) {
		const params = this.newCompilationParams();
		this.hooks.beforeCompile.callAsync(params, err => {
			if (err) return callback(err);

			this.hooks.compile.call(params);

			const compilation = this.newCompilation(params);

			this.hooks.make.callAsync(compilation, err => {
				if (err) return callback(err);

				compilation.finish();

				compilation.seal(err => {
					if (err) return callback(err);

					this.hooks.afterCompile.callAsync(compilation, err => {
						if (err) return callback(err);

						return callback(null, compilation);
					});
				});
			});
		});
	}
}

module.exports = Compiler;<|MERGE_RESOLUTION|>--- conflicted
+++ resolved
@@ -37,21 +37,7 @@
  * @property {Set<string>} compilationDependencies
  */
 
-<<<<<<< HEAD
-/** @typedef {string|string[]} EntryValues */
-/** @typedef {Record<string, EntryValues>} EntryOptionValues */
-
-/**
- * @callback EntryOptionValuesFunction
- * @returns {EntryOptionValues | EntryValues} the computed value
- */
-
-/** @typedef {EntryOptionValuesFunction | EntryOptionValues | EntryValues} EntryOptions */
-
 class Compiler {
-=======
-class Compiler extends Tapable {
->>>>>>> c4d8a3c8
 	constructor(context) {
 		this.hooks = Object.freeze({
 			/** @type {SyncBailHook<Compilation>} */
@@ -132,52 +118,8 @@
 		/** @type {ResolverFactory} */
 		this.resolverFactory = new ResolverFactory();
 
-<<<<<<< HEAD
-		this.options = {};
-=======
-		// TODO remove in webpack 5
-		this.resolvers = {
-			normal: {
-				plugins: util.deprecate((hook, fn) => {
-					this.resolverFactory.plugin("resolver normal", resolver => {
-						resolver.plugin(hook, fn);
-					});
-				}, "webpack: Using compiler.resolvers.normal is deprecated.\n" + 'Use compiler.resolverFactory.plugin("resolver normal", resolver => {\n  resolver.plugin(/* … */);\n}); instead.'),
-				apply: util.deprecate((...args) => {
-					this.resolverFactory.plugin("resolver normal", resolver => {
-						resolver.apply(...args);
-					});
-				}, "webpack: Using compiler.resolvers.normal is deprecated.\n" + 'Use compiler.resolverFactory.plugin("resolver normal", resolver => {\n  resolver.apply(/* … */);\n}); instead.')
-			},
-			loader: {
-				plugins: util.deprecate((hook, fn) => {
-					this.resolverFactory.plugin("resolver loader", resolver => {
-						resolver.plugin(hook, fn);
-					});
-				}, "webpack: Using compiler.resolvers.loader is deprecated.\n" + 'Use compiler.resolverFactory.plugin("resolver loader", resolver => {\n  resolver.plugin(/* … */);\n}); instead.'),
-				apply: util.deprecate((...args) => {
-					this.resolverFactory.plugin("resolver loader", resolver => {
-						resolver.apply(...args);
-					});
-				}, "webpack: Using compiler.resolvers.loader is deprecated.\n" + 'Use compiler.resolverFactory.plugin("resolver loader", resolver => {\n  resolver.apply(/* … */);\n}); instead.')
-			},
-			context: {
-				plugins: util.deprecate((hook, fn) => {
-					this.resolverFactory.plugin("resolver context", resolver => {
-						resolver.plugin(hook, fn);
-					});
-				}, "webpack: Using compiler.resolvers.context is deprecated.\n" + 'Use compiler.resolverFactory.plugin("resolver context", resolver => {\n  resolver.plugin(/* … */);\n}); instead.'),
-				apply: util.deprecate((...args) => {
-					this.resolverFactory.plugin("resolver context", resolver => {
-						resolver.apply(...args);
-					});
-				}, "webpack: Using compiler.resolvers.context is deprecated.\n" + 'Use compiler.resolverFactory.plugin("resolver context", resolver => {\n  resolver.apply(/* … */);\n}); instead.')
-			}
-		};
-
 		/** @type {WebpackOptions} */
 		this.options = /** @type {WebpackOptions} */ ({});
->>>>>>> c4d8a3c8
 
 		this.context = context;
 
