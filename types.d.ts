/*
 * This file was automatically generated.
 * DO NOT MODIFY BY HAND.
 * Run `yarn special-lint-fix` to update
 */

import {
	ArrayExpression,
	ArrayPattern,
	ArrowFunctionExpression,
	AssignmentExpression,
	AssignmentPattern,
	AssignmentProperty,
	AwaitExpression,
	BigIntLiteral,
	BinaryExpression,
	BlockStatement,
	BreakStatement,
	CatchClause,
	ChainExpression,
	ClassBody,
	ClassDeclaration,
	ClassExpression,
	Comment,
	ConditionalExpression,
	ContinueStatement,
	DebuggerStatement,
	DoWhileStatement,
	EmptyStatement,
	ExportAllDeclaration,
	ExportDefaultDeclaration,
	ExportNamedDeclaration,
	ExportSpecifier,
	ExpressionStatement,
	ForInStatement,
	ForOfStatement,
	ForStatement,
	FunctionDeclaration,
	FunctionExpression,
	Identifier,
	IfStatement,
	ImportDeclaration,
	ImportDefaultSpecifier,
	ImportExpression,
	ImportNamespaceSpecifier,
	ImportSpecifier,
	LabeledStatement,
	LogicalExpression,
	MemberExpression,
	MetaProperty,
	MethodDefinition,
	NewExpression,
	ObjectExpression,
	ObjectPattern,
	Program,
	Property,
	RegExpLiteral,
	RestElement,
	ReturnStatement,
	SequenceExpression,
	SimpleCallExpression,
	SimpleLiteral,
	SpreadElement,
	Super,
	SwitchCase,
	SwitchStatement,
	TaggedTemplateExpression,
	TemplateElement,
	TemplateLiteral,
	ThisExpression,
	ThrowStatement,
	TryStatement,
	UnaryExpression,
	UpdateExpression,
	VariableDeclaration,
	VariableDeclarator,
	WhileStatement,
	WithStatement,
	YieldExpression
} from "estree";
import { JSONSchema4, JSONSchema6, JSONSchema7 } from "json-schema";
import { default as ValidationError } from "schema-utils/declarations/ValidationError";
import {
	Extend,
	ValidationErrorConfiguration
} from "schema-utils/declarations/validate";
import { RawSourceMap } from "source-map/source-map";
import {
	AsArray,
	AsyncParallelHook,
	AsyncSeriesBailHook,
	AsyncSeriesHook,
	AsyncSeriesWaterfallHook,
	HookMap,
	MultiHook,
	SyncBailHook,
	SyncHook,
	SyncWaterfallHook
} from "tapable";

declare class AbstractLibraryPlugin<T> {
	constructor(__0: {
		/**
		 * name of the plugin
		 */
		pluginName: string;
		/**
		 * used library type
		 */
		type: string;
	});

	/**
	 * Apply the plugin
	 */
	apply(compiler: Compiler): void;
	parseOptions(library: LibraryOptions): false | T;
	finishEntryModule(
		module: Module,
		entryName: string,
		libraryContext: LibraryContext<T>
	): void;
	embedInRuntimeBailout(
		module: Module,
		renderContext: RenderContextObject,
		libraryContext: LibraryContext<T>
	): undefined | string;
	strictRuntimeBailout(
		renderContext: RenderContextObject,
		libraryContext: LibraryContext<T>
	): undefined | string;
	runtimeRequirements(
		chunk: Chunk,
		set: Set<string>,
		libraryContext: LibraryContext<T>
	): void;
	render(
		source: Source,
		renderContext: RenderContextObject,
		libraryContext: LibraryContext<T>
	): Source;
	renderStartup(
		source: Source,
		module: Module,
		renderContext: StartupRenderContext,
		libraryContext: LibraryContext<T>
	): Source;
	chunkHash(
		chunk: Chunk,
		hash: Hash,
		chunkHashContext: ChunkHashContext,
		libraryContext: LibraryContext<T>
	): void;
	static COMMON_LIBRARY_NAME_MESSAGE: string;
}
declare interface AdditionalData {
	[index: string]: any;
	webpackAST: object;
}
declare class AggressiveMergingPlugin {
	constructor(options?: any);
	options: any;

	/**
	 * Apply the plugin
	 */
	apply(compiler: Compiler): void;
}
declare class AggressiveSplittingPlugin {
	constructor(options?: AggressiveSplittingPluginOptions);
	options: AggressiveSplittingPluginOptions;

	/**
	 * Apply the plugin
	 */
	apply(compiler: Compiler): void;
	static wasChunkRecorded(chunk: Chunk): boolean;
}
declare interface AggressiveSplittingPluginOptions {
	/**
	 * Extra cost for each chunk (Default: 9.8kiB).
	 */
	chunkOverhead?: number;

	/**
	 * Extra cost multiplicator for entry chunks (Default: 10).
	 */
	entryChunkMultiplicator?: number;

	/**
	 * Byte, max size of per file (Default: 50kiB).
	 */
	maxSize?: number;

	/**
	 * Byte, split point. (Default: 30kiB).
	 */
	minSize?: number;
}
declare interface AliasOption {
	alias: string | false | string[];
	name: string;
	onlyModule?: boolean;
}
type AliasOptionNewRequest = string | false | string[];
declare interface AliasOptions {
	[index: string]: AliasOptionNewRequest;
}
declare interface Argument {
	description: string;
	simpleType: "string" | "number" | "boolean";
	multiple: boolean;
	configs: ArgumentConfig[];
}
declare interface ArgumentConfig {
	description: string;
	path: string;
	multiple: boolean;
	type: "string" | "number" | "boolean" | "path" | "enum" | "RegExp" | "reset";
	values?: any[];
}
declare interface Asset {
	/**
	 * the filename of the asset
	 */
	name: string;

	/**
	 * source of the asset
	 */
	source: Source;

	/**
	 * info about the asset
	 */
	info: AssetInfo;
}
declare interface AssetEmittedInfo {
	content: Buffer;
	source: Source;
	compilation: Compilation;
	outputPath: string;
	targetPath: string;
}
type AssetFilterItemTypes =
	| string
	| RegExp
	| ((name: string, asset: StatsAsset) => boolean);

/**
 * Options object for data url generation.
 */
declare interface AssetGeneratorDataUrlOptions {
	/**
	 * Asset encoding (defaults to base64).
	 */
	encoding?: false | "base64";

	/**
	 * Asset mimetype (getting from file extension by default).
	 */
	mimetype?: string;
}
type AssetGeneratorOptions = AssetInlineGeneratorOptions &
	AssetResourceGeneratorOptions;
type AssetInfo = KnownAssetInfo & Record<string, any>;

/**
 * Generator options for asset/inline modules.
 */
declare interface AssetInlineGeneratorOptions {
	/**
	 * The options for data url generator.
	 */
	dataUrl?:
		| AssetGeneratorDataUrlOptions
		| ((
				source: string | Buffer,
				context: { filename: string; module: Module }
		  ) => string);
}

/**
 * Options object for DataUrl condition.
 */
declare interface AssetParserDataUrlOptions {
	/**
	 * Maximum size of asset that should be inline as modules. Default: 8kb.
	 */
	maxSize?: number;
}

/**
 * Parser options for asset modules.
 */
declare interface AssetParserOptions {
	/**
	 * The condition for inlining the asset as DataUrl.
	 */
	dataUrlCondition?:
		| AssetParserDataUrlOptions
		| ((
				source: string | Buffer,
				context: { filename: string; module: Module }
		  ) => boolean);
}

/**
 * Generator options for asset/resource modules.
 */
declare interface AssetResourceGeneratorOptions {
	/**
	 * Emit an output asset from this asset module. This can be set to 'false' to omit emitting e. g. for SSR.
	 */
	emit?: boolean;

	/**
	 * Specifies the filename template of output files on disk. You must **not** specify an absolute path here, but the path may contain folders separated by '/'! The specified path is joined with the value of the 'output.path' option to determine the location on disk.
	 */
	filename?: string | ((pathData: PathData, assetInfo?: AssetInfo) => string);

	/**
	 * The 'publicPath' specifies the public URL address of the output files when referenced in a browser.
	 */
	publicPath?: string | ((pathData: PathData, assetInfo?: AssetInfo) => string);
}
declare class AsyncDependenciesBlock extends DependenciesBlock {
	constructor(
		groupOptions: RawChunkGroupOptions & { name?: string } & {
			entryOptions?: EntryOptions;
		},
		loc?: SyntheticDependencyLocation | RealDependencyLocation,
		request?: string
	);
	groupOptions: RawChunkGroupOptions & { name?: string } & {
		entryOptions?: EntryOptions;
	};
	loc?: SyntheticDependencyLocation | RealDependencyLocation;
	request?: string;
	parent: DependenciesBlock;
	chunkName: string;
	module: any;
}
declare abstract class AsyncQueue<T, K, R> {
	hooks: {
		beforeAdd: AsyncSeriesHook<[T]>;
		added: SyncHook<[T]>;
		beforeStart: AsyncSeriesHook<[T]>;
		started: SyncHook<[T]>;
		result: SyncHook<[T, Error, R]>;
	};
	add(item: T, callback: CallbackAsyncQueue<R>): void;
	invalidate(item: T): void;

	/**
	 * Waits for an already started item
	 */
	waitFor(item: T, callback: CallbackAsyncQueue<R>): void;
	stop(): void;
	increaseParallelism(): void;
	decreaseParallelism(): void;
	isProcessing(item: T): boolean;
	isQueued(item: T): boolean;
	isDone(item: T): boolean;
}
declare class AsyncWebAssemblyModulesPlugin {
	constructor(options?: any);
	options: any;

	/**
	 * Apply the plugin
	 */
	apply(compiler: Compiler): void;
	renderModule(module?: any, renderContext?: any, hooks?: any): any;
	static getCompilationHooks(
		compilation: Compilation
	): CompilationHooksAsyncWebAssemblyModulesPlugin;
}
declare class AutomaticPrefetchPlugin {
	constructor();

	/**
	 * Apply the plugin
	 */
	apply(compiler: Compiler): void;
}
type AuxiliaryComment = string | LibraryCustomUmdCommentObject;
declare class BannerPlugin {
	constructor(options: BannerPluginArgument);
	options: BannerPluginOptions;
	banner: (data: { hash: string; chunk: Chunk; filename: string }) => string;

	/**
	 * Apply the plugin
	 */
	apply(compiler: Compiler): void;
}
type BannerPluginArgument =
	| string
	| BannerPluginOptions
	| ((data: { hash: string; chunk: Chunk; filename: string }) => string);
declare interface BannerPluginOptions {
	/**
	 * Specifies the banner.
	 */
	banner:
		| string
		| ((data: { hash: string; chunk: Chunk; filename: string }) => string);

	/**
	 * If true, the banner will only be added to the entry chunks.
	 */
	entryOnly?: boolean;

	/**
	 * Exclude all modules matching any of these conditions.
	 */
	exclude?: string | RegExp | Rule[];

	/**
	 * Include all modules matching any of these conditions.
	 */
	include?: string | RegExp | Rule[];

	/**
	 * If true, banner will not be wrapped in a comment.
	 */
	raw?: boolean;

	/**
	 * Include all modules that pass test assertion.
	 */
	test?: string | RegExp | Rule[];
}
declare interface BaseResolveRequest {
	path: string | false;
	descriptionFilePath?: string;
	descriptionFileRoot?: string;
	descriptionFileData?: object;
	relativePath?: string;
	ignoreSymlinks?: boolean;
	fullySpecified?: boolean;
}
declare abstract class BasicEvaluatedExpression {
	type: number;
	range: [number, number];
	falsy: boolean;
	truthy: boolean;
	nullish?: boolean;
	sideEffects: boolean;
	bool?: boolean;
	number?: number;
	bigint?: bigint;
	regExp?: RegExp;
	string?: string;
	quasis?: BasicEvaluatedExpression[];
	parts?: BasicEvaluatedExpression[];
	array?: any[];
	items?: BasicEvaluatedExpression[];
	options?: BasicEvaluatedExpression[];
	prefix?: BasicEvaluatedExpression;
	postfix?: BasicEvaluatedExpression;
	wrappedInnerExpressions: any;
	identifier?: string;
	rootInfo: VariableInfoInterface;
	getMembers: () => string[];
	expression: NodeEstreeIndex;
	isUnknown(): boolean;
	isNull(): boolean;
	isUndefined(): boolean;
	isString(): boolean;
	isNumber(): boolean;
	isBigInt(): boolean;
	isBoolean(): boolean;
	isRegExp(): boolean;
	isConditional(): boolean;
	isArray(): boolean;
	isConstArray(): boolean;
	isIdentifier(): boolean;
	isWrapped(): boolean;
	isTemplateString(): boolean;

	/**
	 * Is expression a primitive or an object type value?
	 */
	isPrimitiveType(): undefined | boolean;

	/**
	 * Is expression a runtime or compile-time value?
	 */
	isCompileTimeValue(): boolean;

	/**
	 * Gets the compile-time value of the expression
	 */
	asCompileTimeValue(): any;
	isTruthy(): boolean;
	isFalsy(): boolean;
	isNullish(): undefined | boolean;

	/**
	 * Can this expression have side effects?
	 */
	couldHaveSideEffects(): boolean;
	asBool(): any;
	asNullish(): undefined | boolean;
	asString(): any;
	setString(string?: any): BasicEvaluatedExpression;
	setUndefined(): BasicEvaluatedExpression;
	setNull(): BasicEvaluatedExpression;
	setNumber(number?: any): BasicEvaluatedExpression;
	setBigInt(bigint?: any): BasicEvaluatedExpression;
	setBoolean(bool?: any): BasicEvaluatedExpression;
	setRegExp(regExp?: any): BasicEvaluatedExpression;
	setIdentifier(
		identifier?: any,
		rootInfo?: any,
		getMembers?: any
	): BasicEvaluatedExpression;
	setWrapped(
		prefix?: any,
		postfix?: any,
		innerExpressions?: any
	): BasicEvaluatedExpression;
	setOptions(options?: any): BasicEvaluatedExpression;
	addOptions(options?: any): BasicEvaluatedExpression;
	setItems(items?: any): BasicEvaluatedExpression;
	setArray(array?: any): BasicEvaluatedExpression;
	setTemplateString(
		quasis?: any,
		parts?: any,
		kind?: any
	): BasicEvaluatedExpression;
	templateStringKind: any;
	setTruthy(): BasicEvaluatedExpression;
	setFalsy(): BasicEvaluatedExpression;
	setNullish(value?: any): BasicEvaluatedExpression;
	setRange(range?: any): BasicEvaluatedExpression;
	setSideEffects(sideEffects?: boolean): BasicEvaluatedExpression;
	setExpression(expression?: any): BasicEvaluatedExpression;
}
type BuildMeta = KnownBuildMeta & Record<string, any>;
declare abstract class ByTypeGenerator extends Generator {
	map: any;
}
declare const CIRCULAR_CONNECTION: unique symbol;
declare class Cache {
	constructor();
	hooks: {
		get: AsyncSeriesBailHook<
			[
				string,
				null | Etag,
				((result: any, callback: (arg0?: Error) => void) => void)[]
			],
			any
		>;
		store: AsyncParallelHook<[string, null | Etag, any]>;
		storeBuildDependencies: AsyncParallelHook<[Iterable<string>]>;
		beginIdle: SyncHook<[]>;
		endIdle: AsyncParallelHook<[]>;
		shutdown: AsyncParallelHook<[]>;
	};
	get<T>(
		identifier: string,
		etag: null | Etag,
		callback: CallbackCache<T>
	): void;
	store<T>(
		identifier: string,
		etag: null | Etag,
		data: T,
		callback: CallbackCache<void>
	): void;

	/**
	 * After this method has succeeded the cache can only be restored when build dependencies are
	 */
	storeBuildDependencies(
		dependencies: Iterable<string>,
		callback: CallbackCache<void>
	): void;
	beginIdle(): void;
	endIdle(callback: CallbackCache<void>): void;
	shutdown(callback: CallbackCache<void>): void;
	static STAGE_MEMORY: number;
	static STAGE_DEFAULT: number;
	static STAGE_DISK: number;
	static STAGE_NETWORK: number;
}
declare abstract class CacheFacade {
	getChildCache(name: string): CacheFacade;
	getItemCache(identifier: string, etag: null | Etag): ItemCacheFacade;
	getLazyHashedEtag(obj: HashableObject): Etag;
	mergeEtags(a: Etag, b: Etag): Etag;
	get<T>(
		identifier: string,
		etag: null | Etag,
		callback: CallbackCache<T>
	): void;
	getPromise<T>(identifier: string, etag: null | Etag): Promise<T>;
	store<T>(
		identifier: string,
		etag: null | Etag,
		data: T,
		callback: CallbackCache<void>
	): void;
	storePromise<T>(
		identifier: string,
		etag: null | Etag,
		data: T
	): Promise<void>;
	provide<T>(
		identifier: string,
		etag: null | Etag,
		computer: (arg0: CallbackNormalErrorCache<T>) => void,
		callback: CallbackNormalErrorCache<T>
	): void;
	providePromise<T>(
		identifier: string,
		etag: null | Etag,
		computer: () => T | Promise<T>
	): Promise<T>;
}
declare interface CacheGroupSource {
	key?: string;
	priority?: number;
	getName?: (
		module?: Module,
		chunks?: Chunk[],
		key?: string
	) => undefined | string;
	chunksFilter?: (chunk: Chunk) => boolean;
	enforce?: boolean;
	minSize: SplitChunksSizes;
	minRemainingSize: SplitChunksSizes;
	enforceSizeThreshold: SplitChunksSizes;
	maxAsyncSize: SplitChunksSizes;
	maxInitialSize: SplitChunksSizes;
	minChunks?: number;
	maxAsyncRequests?: number;
	maxInitialRequests?: number;
	filename?: string | ((arg0: PathData, arg1?: AssetInfo) => string);
	idHint?: string;
	automaticNameDelimiter: string;
	reuseExistingChunk?: boolean;
	usedExports?: boolean;
}
declare interface CacheGroupsContext {
	moduleGraph: ModuleGraph;
	chunkGraph: ChunkGraph;
}
type CacheOptionsNormalized = false | MemoryCacheOptions | FileCacheOptions;
declare class CachedSource extends Source {
	constructor(source: Source);
	constructor(source: Source | (() => Source), cachedData?: any);
	original(): Source;
	originalLazy(): Source | (() => Source);
	getCachedData(): any;
}
type CallExpression = SimpleCallExpression | NewExpression;
declare interface CallExpressionInfo {
	type: "call";
	call: CallExpression;
	calleeName: string;
	rootInfo: string | VariableInfo;
	getCalleeMembers: () => string[];
	name: string;
	getMembers: () => string[];
}
declare interface CallbackAsyncQueue<T> {
	(err?: WebpackError, result?: T): any;
}
declare interface CallbackCache<T> {
	(err?: WebpackError, result?: T): void;
}
declare interface CallbackFunction<T> {
	(err?: Error, result?: T): any;
}
declare interface CallbackNormalErrorCache<T> {
	(err?: Error, result?: T): void;
}
declare interface CallbackWebpack<T> {
	(err?: Error, stats?: T): void;
}
type Cell<T> = undefined | T;
declare class Chunk {
	constructor(name?: string);
	id: null | string | number;
	ids: null | (string | number)[];
	debugId: number;
	name: string;
	idNameHints: SortableSet<string>;
	preventIntegration: boolean;
	filenameTemplate:
		| null
		| string
		| ((arg0: PathData, arg1?: AssetInfo) => string);
	runtime: RuntimeSpec;
	files: Set<string>;
	auxiliaryFiles: Set<string>;
	rendered: boolean;
	hash?: string;
	contentHash: Record<string, string>;
	renderedHash?: string;
	chunkReason?: string;
	extraAsync: boolean;
	readonly entryModule?: Module;
	hasEntryModule(): boolean;
	addModule(module: Module): boolean;
	removeModule(module: Module): void;
	getNumberOfModules(): number;
	readonly modulesIterable: Iterable<Module>;
	compareTo(otherChunk: Chunk): 0 | 1 | -1;
	containsModule(module: Module): boolean;
	getModules(): Module[];
	remove(): void;
	moveModule(module: Module, otherChunk: Chunk): void;
	integrate(otherChunk: Chunk): boolean;
	canBeIntegrated(otherChunk: Chunk): boolean;
	isEmpty(): boolean;
	modulesSize(): number;
	size(options?: ChunkSizeOptions): number;
	integratedSize(otherChunk: Chunk, options: ChunkSizeOptions): number;
	getChunkModuleMaps(filterFn: (m: Module) => boolean): ChunkModuleMaps;
	hasModuleInGraph(
		filterFn: (m: Module) => boolean,
		filterChunkFn?: (c: Chunk, chunkGraph: ChunkGraph) => boolean
	): boolean;
	getChunkMaps(realHash: boolean): ChunkMaps;
	hasRuntime(): boolean;
	canBeInitial(): boolean;
	isOnlyInitial(): boolean;
	getEntryOptions(): undefined | EntryOptions;
	addGroup(chunkGroup: ChunkGroup): void;
	removeGroup(chunkGroup: ChunkGroup): void;
	isInGroup(chunkGroup: ChunkGroup): boolean;
	getNumberOfGroups(): number;
	readonly groupsIterable: Iterable<ChunkGroup>;
	disconnectFromGroups(): void;
	split(newChunk: Chunk): void;
	updateHash(hash: Hash, chunkGraph: ChunkGraph): void;
	getAllAsyncChunks(): Set<Chunk>;
	getAllInitialChunks(): Set<Chunk>;
	getAllReferencedChunks(): Set<Chunk>;
	getAllReferencedAsyncEntrypoints(): Set<Entrypoint>;
	hasAsyncChunks(): boolean;
	getChildIdsByOrders(
		chunkGraph: ChunkGraph,
		filterFn?: (c: Chunk, chunkGraph: ChunkGraph) => boolean
	): Record<string, (string | number)[]>;
	getChildrenOfTypeInOrder(
		chunkGraph: ChunkGraph,
		type: string
	): { onChunks: Chunk[]; chunks: Set<Chunk> }[];
	getChildIdsByOrdersMap(
		chunkGraph: ChunkGraph,
		includeDirectChildren?: boolean,
		filterFn?: (c: Chunk, chunkGraph: ChunkGraph) => boolean
	): Record<string | number, Record<string, (string | number)[]>>;
}
declare class ChunkGraph {
	constructor(moduleGraph: ModuleGraph);
	moduleGraph: ModuleGraph;
	connectChunkAndModule(chunk: Chunk, module: Module): void;
	disconnectChunkAndModule(chunk: Chunk, module: Module): void;
	disconnectChunk(chunk: Chunk): void;
	attachModules(chunk: Chunk, modules: Iterable<Module>): void;
	attachRuntimeModules(chunk: Chunk, modules: Iterable<RuntimeModule>): void;
	attachFullHashModules(chunk: Chunk, modules: Iterable<RuntimeModule>): void;
	replaceModule(oldModule: Module, newModule: Module): void;
	isModuleInChunk(module: Module, chunk: Chunk): boolean;
	isModuleInChunkGroup(module: Module, chunkGroup: ChunkGroup): boolean;
	isEntryModule(module: Module): boolean;
	getModuleChunksIterable(module: Module): Iterable<Chunk>;
	getOrderedModuleChunksIterable(
		module: Module,
		sortFn: (arg0: Chunk, arg1: Chunk) => 0 | 1 | -1
	): Iterable<Chunk>;
	getModuleChunks(module: Module): Chunk[];
	getNumberOfModuleChunks(module: Module): number;
	getModuleRuntimes(module: Module): RuntimeSpecSet;
	getNumberOfChunkModules(chunk: Chunk): number;
	getChunkModulesIterable(chunk: Chunk): Iterable<Module>;
	getChunkModulesIterableBySourceType(
		chunk: Chunk,
		sourceType: string
	): undefined | Iterable<Module>;
	getOrderedChunkModulesIterable(
		chunk: Chunk,
		comparator: (arg0: Module, arg1: Module) => 0 | 1 | -1
	): Iterable<Module>;
	getOrderedChunkModulesIterableBySourceType(
		chunk: Chunk,
		sourceType: string,
		comparator: (arg0: Module, arg1: Module) => 0 | 1 | -1
	): undefined | Iterable<Module>;
	getChunkModules(chunk: Chunk): Module[];
	getOrderedChunkModules(
		chunk: Chunk,
		comparator: (arg0: Module, arg1: Module) => 0 | 1 | -1
	): Module[];
	getChunkModuleIdMap(
		chunk: Chunk,
		filterFn: (m: Module) => boolean,
		includeAllChunks?: boolean
	): Record<string | number, (string | number)[]>;
	getChunkModuleRenderedHashMap(
		chunk: Chunk,
		filterFn: (m: Module) => boolean,
		hashLength?: number,
		includeAllChunks?: boolean
	): Record<string | number, Record<string | number, string>>;
	getChunkConditionMap(
		chunk: Chunk,
		filterFn: (c: Chunk, chunkGraph: ChunkGraph) => boolean
	): Record<string | number, boolean>;
	hasModuleInGraph(
		chunk: Chunk,
		filterFn: (m: Module) => boolean,
		filterChunkFn?: (c: Chunk, chunkGraph: ChunkGraph) => boolean
	): boolean;
	compareChunks(chunkA: Chunk, chunkB: Chunk): 0 | 1 | -1;
	getChunkModulesSize(chunk: Chunk): number;
	getChunkModulesSizes(chunk: Chunk): Record<string, number>;
	getChunkRootModules(chunk: Chunk): Module[];
	getChunkSize(chunk: Chunk, options?: ChunkSizeOptions): number;
	getIntegratedChunksSize(
		chunkA: Chunk,
		chunkB: Chunk,
		options?: ChunkSizeOptions
	): number;
	canChunksBeIntegrated(chunkA: Chunk, chunkB: Chunk): boolean;
	integrateChunks(chunkA: Chunk, chunkB: Chunk): void;
	isEntryModuleInChunk(module: Module, chunk: Chunk): boolean;
	connectChunkAndEntryModule(
		chunk: Chunk,
		module: Module,
		entrypoint?: Entrypoint
	): void;
	connectChunkAndRuntimeModule(chunk: Chunk, module: RuntimeModule): void;
	addFullHashModuleToChunk(chunk: Chunk, module: RuntimeModule): void;
	disconnectChunkAndEntryModule(chunk: Chunk, module: Module): void;
	disconnectChunkAndRuntimeModule(chunk: Chunk, module: RuntimeModule): void;
	disconnectEntryModule(module: Module): void;
	disconnectEntries(chunk: Chunk): void;
	getNumberOfEntryModules(chunk: Chunk): number;
	getNumberOfRuntimeModules(chunk: Chunk): number;
	getChunkEntryModulesIterable(chunk: Chunk): Iterable<Module>;
	getChunkEntryDependentChunksIterable(chunk: Chunk): Iterable<Chunk>;
	hasChunkEntryDependentChunks(chunk: Chunk): boolean;
	getChunkRuntimeModulesIterable(chunk: Chunk): Iterable<RuntimeModule>;
	getChunkRuntimeModulesInOrder(chunk: Chunk): RuntimeModule[];
	getChunkFullHashModulesIterable(
		chunk: Chunk
	): undefined | Iterable<RuntimeModule>;
	getChunkFullHashModulesSet(
		chunk: Chunk
	): undefined | ReadonlySet<RuntimeModule>;
	getChunkEntryModulesWithChunkGroupIterable(
		chunk: Chunk
	): Iterable<[Module, undefined | Entrypoint]>;
	getBlockChunkGroup(depBlock: AsyncDependenciesBlock): ChunkGroup;
	connectBlockAndChunkGroup(
		depBlock: AsyncDependenciesBlock,
		chunkGroup: ChunkGroup
	): void;
	disconnectChunkGroup(chunkGroup: ChunkGroup): void;
	getModuleId(module: Module): string | number;
	setModuleId(module: Module, id: string | number): void;
	getRuntimeId(runtime: string): string | number;
	setRuntimeId(runtime: string, id: string | number): void;
	hasModuleHashes(module: Module, runtime: RuntimeSpec): boolean;
	getModuleHash(module: Module, runtime: RuntimeSpec): string;
	getRenderedModuleHash(module: Module, runtime: RuntimeSpec): string;
	setModuleHashes(
		module: Module,
		runtime: RuntimeSpec,
		hash: string,
		renderedHash: string
	): void;
	addModuleRuntimeRequirements(
		module: Module,
		runtime: RuntimeSpec,
		items: Set<string>
	): void;
	addChunkRuntimeRequirements(chunk: Chunk, items: Set<string>): void;
	addTreeRuntimeRequirements(chunk: Chunk, items: Iterable<string>): void;
	getModuleRuntimeRequirements(
		module: Module,
		runtime: RuntimeSpec
	): ReadonlySet<string>;
	getChunkRuntimeRequirements(chunk: Chunk): ReadonlySet<string>;
	getModuleGraphHash(
		module?: any,
		runtime?: any,
		withConnections?: boolean
	): any;
	getTreeRuntimeRequirements(chunk: Chunk): ReadonlySet<string>;
	static getChunkGraphForModule(
		module: Module,
		deprecateMessage: string,
		deprecationCode: string
	): ChunkGraph;
	static setChunkGraphForModule(module: Module, chunkGraph: ChunkGraph): void;
	static clearChunkGraphForModule(module: Module): void;
	static getChunkGraphForChunk(
		chunk: Chunk,
		deprecateMessage: string,
		deprecationCode: string
	): ChunkGraph;
	static setChunkGraphForChunk(chunk: Chunk, chunkGraph: ChunkGraph): void;
	static clearChunkGraphForChunk(chunk: Chunk): void;
}
declare abstract class ChunkGroup {
	groupDebugId: number;
	options: ChunkGroupOptions;
	chunks: Chunk[];
	origins: OriginRecord[];
	index: number;

	/**
	 * when a new chunk is added to a chunkGroup, addingOptions will occur.
	 */
	addOptions(options: ChunkGroupOptions): void;

	/**
	 * returns the name of current ChunkGroup
	 * sets a new name for current ChunkGroup
	 */
	name?: string;

	/**
	 * get a uniqueId for ChunkGroup, made up of its member Chunk debugId's
	 */
	readonly debugId: string;

	/**
	 * get a unique id for ChunkGroup, made up of its member Chunk id's
	 */
	readonly id: string;

	/**
	 * Performs an unshift of a specific chunk
	 */
	unshiftChunk(chunk: Chunk): boolean;

	/**
	 * inserts a chunk before another existing chunk in group
	 */
	insertChunk(chunk: Chunk, before: Chunk): boolean;

	/**
	 * add a chunk into ChunkGroup. Is pushed on or prepended
	 */
	pushChunk(chunk: Chunk): boolean;
	replaceChunk(oldChunk: Chunk, newChunk: Chunk): boolean;
	removeChunk(chunk: Chunk): boolean;
	isInitial(): boolean;
	addChild(group: ChunkGroup): boolean;
	getChildren(): ChunkGroup[];
	getNumberOfChildren(): number;
	readonly childrenIterable: SortableSet<ChunkGroup>;
	removeChild(group: ChunkGroup): boolean;
	addParent(parentChunk: ChunkGroup): boolean;
	getParents(): ChunkGroup[];
	getNumberOfParents(): number;
	hasParent(parent: ChunkGroup): boolean;
	readonly parentsIterable: SortableSet<ChunkGroup>;
	removeParent(chunkGroup: ChunkGroup): boolean;
	addAsyncEntrypoint(entrypoint: Entrypoint): boolean;
	readonly asyncEntrypointsIterable: SortableSet<ChunkGroup>;
	getBlocks(): any[];
	getNumberOfBlocks(): number;
	hasBlock(block?: any): boolean;
	readonly blocksIterable: Iterable<AsyncDependenciesBlock>;
	addBlock(block: AsyncDependenciesBlock): boolean;
	addOrigin(module: Module, loc: DependencyLocation, request: string): void;
	getFiles(): string[];
	remove(): void;
	sortItems(): void;

	/**
	 * Sorting predicate which allows current ChunkGroup to be compared against another.
	 * Sorting values are based off of number of chunks in ChunkGroup.
	 */
	compareTo(chunkGraph: ChunkGraph, otherGroup: ChunkGroup): 0 | 1 | -1;
	getChildrenByOrders(
		moduleGraph: ModuleGraph,
		chunkGraph: ChunkGraph
	): Record<string, ChunkGroup[]>;

	/**
	 * Sets the top-down index of a module in this ChunkGroup
	 */
	setModulePreOrderIndex(module: Module, index: number): void;

	/**
	 * Gets the top-down index of a module in this ChunkGroup
	 */
	getModulePreOrderIndex(module: Module): number;

	/**
	 * Sets the bottom-up index of a module in this ChunkGroup
	 */
	setModulePostOrderIndex(module: Module, index: number): void;

	/**
	 * Gets the bottom-up index of a module in this ChunkGroup
	 */
	getModulePostOrderIndex(module: Module): number;
	checkConstraints(): void;
	getModuleIndex: (module: Module) => number;
	getModuleIndex2: (module: Module) => number;
}
type ChunkGroupOptions = RawChunkGroupOptions & { name?: string };
declare interface ChunkHashContext {
	/**
	 * the runtime template
	 */
	runtimeTemplate: RuntimeTemplate;

	/**
	 * the module graph
	 */
	moduleGraph: ModuleGraph;

	/**
	 * the chunk graph
	 */
	chunkGraph: ChunkGraph;
}
declare interface ChunkMaps {
	hash: Record<string | number, string>;
	contentHash: Record<string | number, Record<string, string>>;
	name: Record<string | number, string>;
}
declare class ChunkModuleIdRangePlugin {
	constructor(options?: any);
	options: any;

	/**
	 * Apply the plugin
	 */
	apply(compiler: Compiler): void;
}
declare interface ChunkModuleMaps {
	id: Record<string | number, (string | number)[]>;
	hash: Record<string | number, string>;
}
declare interface ChunkPathData {
	id: string | number;
	name?: string;
	hash: string;
	hashWithLength?: (arg0: number) => string;
	contentHash?: Record<string, string>;
	contentHashWithLength?: Record<string, (length: number) => string>;
}
declare class ChunkPrefetchPreloadPlugin {
	constructor();
	apply(compiler: Compiler): void;
}
declare interface ChunkSizeOptions {
	/**
	 * constant overhead for a chunk
	 */
	chunkOverhead?: number;

	/**
	 * multiplicator for initial chunks
	 */
	entryChunkMultiplicator?: number;
}
declare abstract class ChunkTemplate {
	hooks: Readonly<{
		renderManifest: { tap: (options?: any, fn?: any) => void };
		modules: { tap: (options?: any, fn?: any) => void };
		render: { tap: (options?: any, fn?: any) => void };
		renderWithEntry: { tap: (options?: any, fn?: any) => void };
		hash: { tap: (options?: any, fn?: any) => void };
		hashForChunk: { tap: (options?: any, fn?: any) => void };
	}>;
	readonly outputOptions: Output;
}

/**
 * Advanced options for cleaning assets.
 */
declare interface CleanOptions {
	/**
	 * Log the assets that should be removed instead of deleting them.
	 */
	dry?: boolean;

	/**
	 * Keep these assets.
	 */
	keep?: string | RegExp | ((filename: string) => boolean);
}
declare class CleanPlugin {
	constructor(options?: CleanOptions);
	options: {
		/**
		 * Log the assets that should be removed instead of deleting them.
		 */
		dry: boolean;
		/**
		 * Keep these assets.
		 */
		keep?: string | RegExp | ((filename: string) => boolean);
	};

	/**
	 * Apply the plugin
	 */
	apply(compiler: Compiler): void;
	static getCompilationHooks(
		compilation: Compilation
	): CleanPluginCompilationHooks;
}
declare interface CleanPluginCompilationHooks {
	/**
	 * when returning true the file/directory will be kept during cleaning, returning false will clean it and ignore the following plugins and config
	 */
	keep: SyncBailHook<[string], boolean>;
}
declare interface CodeGenerationContext {
	/**
	 * the dependency templates
	 */
	dependencyTemplates: DependencyTemplates;

	/**
	 * the runtime template
	 */
	runtimeTemplate: RuntimeTemplate;

	/**
	 * the module graph
	 */
	moduleGraph: ModuleGraph;

	/**
	 * the chunk graph
	 */
	chunkGraph: ChunkGraph;

	/**
	 * the runtimes code should be generated for
	 */
	runtime: RuntimeSpec;

	/**
	 * when in concatenated module, information about other concatenated modules
	 */
	concatenationScope?: ConcatenationScope;
}
declare interface CodeGenerationResult {
	/**
	 * the resulting sources for all source types
	 */
	sources: Map<string, Source>;

	/**
	 * the resulting data for all source types
	 */
	data?: Map<string, any>;

	/**
	 * the runtime requirements
	 */
	runtimeRequirements: ReadonlySet<string>;

	/**
	 * a hash of the code generation result (will be automatically calculated from sources and runtimeRequirements if not provided)
	 */
	hash?: string;
}
declare abstract class CodeGenerationResults {
	map: Map<Module, RuntimeSpecMap<CodeGenerationResult>>;
	get(module: Module, runtime: RuntimeSpec): CodeGenerationResult;
	has(module: Module, runtime: RuntimeSpec): boolean;
	getSource(module: Module, runtime: RuntimeSpec, sourceType: string): Source;
	getRuntimeRequirements(
		module: Module,
		runtime: RuntimeSpec
	): ReadonlySet<string>;
	getData(module: Module, runtime: RuntimeSpec, key: string): any;
	getHash(module: Module, runtime: RuntimeSpec): any;
	add(module: Module, runtime: RuntimeSpec, result: CodeGenerationResult): void;
}
type CodeValue =
	| undefined
	| null
	| string
	| number
	| bigint
	| boolean
	| Function
	| RegExp
	| RuntimeValue
	| {
			[index: string]: RecursiveArrayOrRecord<
				| undefined
				| null
				| string
				| number
				| bigint
				| boolean
				| Function
				| RegExp
				| RuntimeValue
			>;
	  }
	| RecursiveArrayOrRecord<
			| undefined
			| null
			| string
			| number
			| bigint
			| boolean
			| Function
			| RegExp
			| RuntimeValue
	  >[];
type CodeValuePrimitive =
	| undefined
	| null
	| string
	| number
	| bigint
	| boolean
	| Function
	| RegExp;
declare interface Comparator<T> {
	(arg0: T, arg1: T): 0 | 1 | -1;
}
declare class CompatSource extends Source {
	constructor(sourceLike: SourceLike);
	static from(sourceLike: SourceLike): Source;
}
declare class Compilation {
	/**
	 * Creates an instance of Compilation.
	 */
	constructor(compiler: Compiler);
	hooks: Readonly<{
		buildModule: SyncHook<[Module]>;
		rebuildModule: SyncHook<[Module]>;
		failedModule: SyncHook<[Module, WebpackError]>;
		succeedModule: SyncHook<[Module]>;
		stillValidModule: SyncHook<[Module]>;
		addEntry: SyncHook<[Dependency, EntryOptions]>;
		failedEntry: SyncHook<[Dependency, EntryOptions, Error]>;
		succeedEntry: SyncHook<[Dependency, EntryOptions, Module]>;
		dependencyReferencedExports: SyncWaterfallHook<
			[(string[] | ReferencedExport)[], Dependency, RuntimeSpec]
		>;
		executeModule: SyncHook<[ExecuteModuleArgument, ExecuteModuleContext]>;
		prepareModuleExecution: AsyncParallelHook<
			[ExecuteModuleArgument, ExecuteModuleContext]
		>;
		finishModules: AsyncSeriesHook<[Iterable<Module>]>;
		finishRebuildingModule: AsyncSeriesHook<[Module]>;
		unseal: SyncHook<[]>;
		seal: SyncHook<[]>;
		beforeChunks: SyncHook<[]>;
		afterChunks: SyncHook<[Iterable<Chunk>]>;
		optimizeDependencies: SyncBailHook<[Iterable<Module>], any>;
		afterOptimizeDependencies: SyncHook<[Iterable<Module>]>;
		optimize: SyncHook<[]>;
		optimizeModules: SyncBailHook<[Iterable<Module>], any>;
		afterOptimizeModules: SyncHook<[Iterable<Module>]>;
		optimizeChunks: SyncBailHook<[Iterable<Chunk>, ChunkGroup[]], any>;
		afterOptimizeChunks: SyncHook<[Iterable<Chunk>, ChunkGroup[]]>;
		optimizeTree: AsyncSeriesHook<[Iterable<Chunk>, Iterable<Module>]>;
		afterOptimizeTree: SyncHook<[Iterable<Chunk>, Iterable<Module>]>;
		optimizeChunkModules: AsyncSeriesBailHook<
			[Iterable<Chunk>, Iterable<Module>],
			any
		>;
		afterOptimizeChunkModules: SyncHook<[Iterable<Chunk>, Iterable<Module>]>;
		shouldRecord: SyncBailHook<[], boolean>;
		additionalChunkRuntimeRequirements: SyncHook<
			[Chunk, Set<string>, RuntimeRequirementsContext]
		>;
		runtimeRequirementInChunk: HookMap<
			SyncBailHook<[Chunk, Set<string>, RuntimeRequirementsContext], any>
		>;
		additionalModuleRuntimeRequirements: SyncHook<
			[Module, Set<string>, RuntimeRequirementsContext]
		>;
		runtimeRequirementInModule: HookMap<
			SyncBailHook<[Module, Set<string>, RuntimeRequirementsContext], any>
		>;
		additionalTreeRuntimeRequirements: SyncHook<
			[Chunk, Set<string>, RuntimeRequirementsContext]
		>;
		runtimeRequirementInTree: HookMap<
			SyncBailHook<[Chunk, Set<string>, RuntimeRequirementsContext], any>
		>;
		runtimeModule: SyncHook<[RuntimeModule, Chunk]>;
		reviveModules: SyncHook<[Iterable<Module>, any]>;
		beforeModuleIds: SyncHook<[Iterable<Module>]>;
		moduleIds: SyncHook<[Iterable<Module>]>;
		optimizeModuleIds: SyncHook<[Iterable<Module>]>;
		afterOptimizeModuleIds: SyncHook<[Iterable<Module>]>;
		reviveChunks: SyncHook<[Iterable<Chunk>, any]>;
		beforeChunkIds: SyncHook<[Iterable<Chunk>]>;
		chunkIds: SyncHook<[Iterable<Chunk>]>;
		optimizeChunkIds: SyncHook<[Iterable<Chunk>]>;
		afterOptimizeChunkIds: SyncHook<[Iterable<Chunk>]>;
		recordModules: SyncHook<[Iterable<Module>, any]>;
		recordChunks: SyncHook<[Iterable<Chunk>, any]>;
		optimizeCodeGeneration: SyncHook<[Iterable<Module>]>;
		beforeModuleHash: SyncHook<[]>;
		afterModuleHash: SyncHook<[]>;
		beforeCodeGeneration: SyncHook<[]>;
		afterCodeGeneration: SyncHook<[]>;
		beforeRuntimeRequirements: SyncHook<[]>;
		afterRuntimeRequirements: SyncHook<[]>;
		beforeHash: SyncHook<[]>;
		contentHash: SyncHook<[Chunk]>;
		afterHash: SyncHook<[]>;
		recordHash: SyncHook<[any]>;
		record: SyncHook<[Compilation, any]>;
		beforeModuleAssets: SyncHook<[]>;
		shouldGenerateChunkAssets: SyncBailHook<[], boolean>;
		beforeChunkAssets: SyncHook<[]>;
		additionalChunkAssets: FakeHook<
			Pick<
				AsyncSeriesHook<[Set<Chunk>]>,
				"tap" | "tapAsync" | "tapPromise" | "name"
			>
		>;
		additionalAssets: FakeHook<
			Pick<AsyncSeriesHook<[]>, "tap" | "tapAsync" | "tapPromise" | "name">
		>;
		optimizeChunkAssets: FakeHook<
			Pick<
				AsyncSeriesHook<[Set<Chunk>]>,
				"tap" | "tapAsync" | "tapPromise" | "name"
			>
		>;
		afterOptimizeChunkAssets: FakeHook<
			Pick<
				AsyncSeriesHook<[Set<Chunk>]>,
				"tap" | "tapAsync" | "tapPromise" | "name"
			>
		>;
		optimizeAssets: AsyncSeriesHook<
			[CompilationAssets],
			ProcessAssetsAdditionalOptions
		>;
		afterOptimizeAssets: SyncHook<[CompilationAssets]>;
		processAssets: AsyncSeriesHook<
			[CompilationAssets],
			ProcessAssetsAdditionalOptions
		>;
		afterProcessAssets: SyncHook<[CompilationAssets]>;
		processAdditionalAssets: AsyncSeriesHook<[CompilationAssets]>;
		needAdditionalSeal: SyncBailHook<[], boolean>;
		afterSeal: AsyncSeriesHook<[]>;
		renderManifest: SyncWaterfallHook<
			[RenderManifestEntry[], RenderManifestOptions]
		>;
		fullHash: SyncHook<[Hash]>;
		chunkHash: SyncHook<[Chunk, Hash, ChunkHashContext]>;
		moduleAsset: SyncHook<[Module, string]>;
		chunkAsset: SyncHook<[Chunk, string]>;
		assetPath: SyncWaterfallHook<[string, object, AssetInfo]>;
		needAdditionalPass: SyncBailHook<[], boolean>;
		childCompiler: SyncHook<[Compiler, string, number]>;
		log: SyncBailHook<[string, LogEntry], true>;
		processWarnings: SyncWaterfallHook<[WebpackError[]]>;
		processErrors: SyncWaterfallHook<[WebpackError[]]>;
		statsPreset: HookMap<
			SyncHook<[Partial<NormalizedStatsOptions>, CreateStatsOptionsContext]>
		>;
		statsNormalize: SyncHook<
			[Partial<NormalizedStatsOptions>, CreateStatsOptionsContext]
		>;
		statsFactory: SyncHook<[StatsFactory, NormalizedStatsOptions]>;
		statsPrinter: SyncHook<[StatsPrinter, NormalizedStatsOptions]>;
		readonly normalModuleLoader: SyncHook<[object, NormalModule]>;
	}>;
	name?: string;
	startTime: any;
	endTime: any;
	compiler: Compiler;
	resolverFactory: ResolverFactory;
	inputFileSystem: InputFileSystem;
	fileSystemInfo: FileSystemInfo;
	valueCacheVersions: Map<string, string | Set<string>>;
	requestShortener: RequestShortener;
	compilerPath: string;
	logger: WebpackLogger;
	options: WebpackOptionsNormalized;
	outputOptions: OutputNormalized;
	bail: boolean;
	profile: boolean;
	mainTemplate: MainTemplate;
	chunkTemplate: ChunkTemplate;
	runtimeTemplate: RuntimeTemplate;
	moduleTemplates: { javascript: ModuleTemplate };
	moduleGraph: ModuleGraph;
	chunkGraph: ChunkGraph;
	codeGenerationResults: CodeGenerationResults;
	processDependenciesQueue: AsyncQueue<Module, Module, Module>;
	addModuleQueue: AsyncQueue<Module, string, Module>;
	factorizeQueue: AsyncQueue<FactorizeModuleOptions, string, Module>;
	buildQueue: AsyncQueue<Module, Module, Module>;
	rebuildQueue: AsyncQueue<Module, Module, Module>;

	/**
	 * Modules in value are building during the build of Module in key.
	 * Means value blocking key from finishing.
	 * Needed to detect build cycles.
	 */
	creatingModuleDuringBuild: WeakMap<Module, Set<Module>>;
	entries: Map<string, EntryData>;
	globalEntry: EntryData;
	entrypoints: Map<string, Entrypoint>;
	asyncEntrypoints: Entrypoint[];
	chunks: Set<Chunk>;
	chunkGroups: ChunkGroup[];
	namedChunkGroups: Map<string, ChunkGroup>;
	namedChunks: Map<string, Chunk>;
	modules: Set<Module>;
	records: any;
	additionalChunkAssets: string[];
	assets: CompilationAssets;
	assetsInfo: Map<string, AssetInfo>;
	errors: WebpackError[];
	warnings: WebpackError[];
	children: Compilation[];
	logging: Map<string, LogEntry[]>;
	dependencyFactories: Map<DepConstructor, ModuleFactory>;
	dependencyTemplates: DependencyTemplates;
	childrenCounters: object;
	usedChunkIds: Set<string | number>;
	usedModuleIds: Set<number>;
	needAdditionalPass: boolean;
	builtModules: WeakSet<Module>;
	codeGeneratedModules: WeakSet<Module>;
	buildTimeExecutedModules: WeakSet<Module>;
	emittedAssets: Set<string>;
	comparedForEmitAssets: Set<string>;
	fileDependencies: LazySet<string>;
	contextDependencies: LazySet<string>;
	missingDependencies: LazySet<string>;
	buildDependencies: LazySet<string>;
	compilationDependencies: { add: (item?: any) => LazySet<string> };
	getStats(): Stats;
	createStatsOptions(
		optionsOrPreset: string | StatsOptions,
		context?: CreateStatsOptionsContext
	): NormalizedStatsOptions;
	createStatsFactory(options?: any): StatsFactory;
	createStatsPrinter(options?: any): StatsPrinter;
	getCache(name: string): CacheFacade;
	getLogger(name: string | (() => string)): WebpackLogger;
	addModule(
		module: Module,
		callback: (err?: WebpackError, result?: Module) => void
	): void;

	/**
	 * Fetches a module from a compilation by its identifier
	 */
	getModule(module: Module): Module;

	/**
	 * Attempts to search for a module by its identifier
	 */
	findModule(identifier: string): undefined | Module;

	/**
	 * Schedules a build of the module object
	 */
	buildModule(
		module: Module,
		callback: (err?: WebpackError, result?: Module) => void
	): void;
	processModuleDependencies(
		module: Module,
		callback: (err?: WebpackError, result?: Module) => void
	): void;
	processModuleDependenciesNonRecursive(module: Module): void;
	handleModuleCreation(
		__0: HandleModuleCreationOptions,
		callback: (err?: WebpackError, result?: Module) => void
	): void;
	factorizeModule(
		options: FactorizeModuleOptions,
		callback: (err?: WebpackError, result?: Module) => void
	): void;
	addModuleChain(
		context: string,
		dependency: Dependency,
		callback: (err?: WebpackError, result?: Module) => void
	): void;
	addModuleTree(
		__0: {
			/**
			 * context string path
			 */
			context: string;
			/**
			 * dependency used to create Module chain
			 */
			dependency: Dependency;
			/**
			 * additional context info for the root module
			 */
			contextInfo?: Partial<ModuleFactoryCreateDataContextInfo>;
		},
		callback: (err?: WebpackError, result?: Module) => void
	): void;
	addEntry(
		context: string,
		entry: Dependency,
		optionsOrName: string | EntryOptions,
		callback: (err?: WebpackError, result?: Module) => void
	): void;
	addInclude(
		context: string,
		dependency: Dependency,
		options: EntryOptions,
		callback: (err?: WebpackError, result?: Module) => void
	): void;
	rebuildModule(
		module: Module,
		callback: (err?: WebpackError, result?: Module) => void
	): void;
	finish(callback?: any): void;
	unseal(): void;
	seal(callback: (err?: WebpackError) => void): void;
	reportDependencyErrorsAndWarnings(
		module: Module,
		blocks: DependenciesBlock[]
	): void;
	codeGeneration(callback?: any): void;
	processRuntimeRequirements(__0?: {
		/**
		 * the chunk graph
		 */
		chunkGraph?: ChunkGraph;
		/**
		 * modules
		 */
		modules?: Iterable<Module>;
		/**
		 * chunks
		 */
		chunks?: Iterable<Chunk>;
		/**
		 * codeGenerationResults
		 */
		codeGenerationResults?: CodeGenerationResults;
		/**
		 * chunkGraphEntries
		 */
		chunkGraphEntries?: Iterable<Chunk>;
	}): void;
	addRuntimeModule(
		chunk: Chunk,
		module: RuntimeModule,
		chunkGraph?: ChunkGraph
	): void;
	addChunkInGroup(
		groupOptions: string | ChunkGroupOptions,
		module: Module,
		loc: DependencyLocation,
		request: string
	): ChunkGroup;
	addAsyncEntrypoint(
		options: EntryOptions,
		module: Module,
		loc: DependencyLocation,
		request: string
	): Entrypoint;

	/**
	 * This method first looks to see if a name is provided for a new chunk,
	 * and first looks to see if any named chunks already exist and reuse that chunk instead.
	 */
	addChunk(name?: string): Chunk;
	assignDepth(module: Module): void;
	getDependencyReferencedExports(
		dependency: Dependency,
		runtime: RuntimeSpec
	): (string[] | ReferencedExport)[];
	removeReasonsOfDependencyBlock(
		module: Module,
		block: DependenciesBlockLike
	): void;
	patchChunksAfterReasonRemoval(module: Module, chunk: Chunk): void;
	removeChunkFromDependencies(block: DependenciesBlock, chunk: Chunk): void;
	assignRuntimeIds(): void;
	sortItemsWithChunkIds(): void;
	summarizeDependencies(): void;
	createModuleHashes(): void;
	createHash(): {
		module: Module;
		hash: string;
		runtime: RuntimeSpec;
		runtimes: RuntimeSpec[];
	}[];
	fullHash?: string;
	hash?: string;
	emitAsset(file: string, source: Source, assetInfo?: AssetInfo): void;
	updateAsset(
		file: string,
		newSourceOrFunction: Source | ((arg0: Source) => Source),
		assetInfoUpdateOrFunction?: AssetInfo | ((arg0?: AssetInfo) => AssetInfo)
	): void;
	renameAsset(file?: any, newFile?: any): void;
	deleteAsset(file: string): void;
	getAssets(): Readonly<Asset>[];
	getAsset(name: string): undefined | Readonly<Asset>;
	clearAssets(): void;
	createModuleAssets(): void;
	getRenderManifest(options: RenderManifestOptions): RenderManifestEntry[];
	createChunkAssets(callback: (err?: WebpackError) => void): void;
	getPath(
		filename: string | ((arg0: PathData, arg1?: AssetInfo) => string),
		data?: PathData
	): string;
	getPathWithInfo(
		filename: string | ((arg0: PathData, arg1?: AssetInfo) => string),
		data?: PathData
	): { path: string; info: AssetInfo };
	getAssetPath(
		filename: string | ((arg0: PathData, arg1?: AssetInfo) => string),
		data: PathData
	): string;
	getAssetPathWithInfo(
		filename: string | ((arg0: PathData, arg1?: AssetInfo) => string),
		data: PathData
	): { path: string; info: AssetInfo };
	getWarnings(): WebpackError[];
	getErrors(): WebpackError[];

	/**
	 * This function allows you to run another instance of webpack inside of webpack however as
	 * a child with different settings and configurations (if desired) applied. It copies all hooks, plugins
	 * from parent (or top level compiler) and creates a child Compilation
	 */
	createChildCompiler(
		name: string,
		outputOptions?: OutputNormalized,
		plugins?: (
			| ((this: Compiler, compiler: Compiler) => void)
			| WebpackPluginInstance
		)[]
	): Compiler;
	executeModule(
		module: Module,
		options: ExecuteModuleOptions,
		callback: (err?: WebpackError, result?: ExecuteModuleResult) => void
	): void;
	checkConstraints(): void;

	/**
	 * Add additional assets to the compilation.
	 */
	static PROCESS_ASSETS_STAGE_ADDITIONAL: number;

	/**
	 * Basic preprocessing of assets.
	 */
	static PROCESS_ASSETS_STAGE_PRE_PROCESS: number;

	/**
	 * Derive new assets from existing assets.
	 * Existing assets should not be treated as complete.
	 */
	static PROCESS_ASSETS_STAGE_DERIVED: number;

	/**
	 * Add additional sections to existing assets, like a banner or initialization code.
	 */
	static PROCESS_ASSETS_STAGE_ADDITIONS: number;

	/**
	 * Optimize existing assets in a general way.
	 */
	static PROCESS_ASSETS_STAGE_OPTIMIZE: number;

	/**
	 * Optimize the count of existing assets, e. g. by merging them.
	 * Only assets of the same type should be merged.
	 * For assets of different types see PROCESS_ASSETS_STAGE_OPTIMIZE_INLINE.
	 */
	static PROCESS_ASSETS_STAGE_OPTIMIZE_COUNT: number;

	/**
	 * Optimize the compatibility of existing assets, e. g. add polyfills or vendor-prefixes.
	 */
	static PROCESS_ASSETS_STAGE_OPTIMIZE_COMPATIBILITY: number;

	/**
	 * Optimize the size of existing assets, e. g. by minimizing or omitting whitespace.
	 */
	static PROCESS_ASSETS_STAGE_OPTIMIZE_SIZE: number;

	/**
	 * Add development tooling to assets, e. g. by extracting a SourceMap.
	 */
	static PROCESS_ASSETS_STAGE_DEV_TOOLING: number;

	/**
	 * Optimize the count of existing assets, e. g. by inlining assets of into other assets.
	 * Only assets of different types should be inlined.
	 * For assets of the same type see PROCESS_ASSETS_STAGE_OPTIMIZE_COUNT.
	 */
	static PROCESS_ASSETS_STAGE_OPTIMIZE_INLINE: number;

	/**
	 * Summarize the list of existing assets
	 * e. g. creating an assets manifest of Service Workers.
	 */
	static PROCESS_ASSETS_STAGE_SUMMARIZE: number;

	/**
	 * Optimize the hashes of the assets, e. g. by generating real hashes of the asset content.
	 */
	static PROCESS_ASSETS_STAGE_OPTIMIZE_HASH: number;

	/**
	 * Optimize the transfer of existing assets, e. g. by preparing a compressed (gzip) file as separate asset.
	 */
	static PROCESS_ASSETS_STAGE_OPTIMIZE_TRANSFER: number;

	/**
	 * Analyse existing assets.
	 */
	static PROCESS_ASSETS_STAGE_ANALYSE: number;

	/**
	 * Creating assets for reporting purposes.
	 */
	static PROCESS_ASSETS_STAGE_REPORT: number;
}
declare interface CompilationAssets {
	[index: string]: Source;
}
declare interface CompilationHooksAsyncWebAssemblyModulesPlugin {
	renderModuleContent: SyncWaterfallHook<[Source, Module, RenderContextObject]>;
}
declare interface CompilationHooksJavascriptModulesPlugin {
	renderModuleContent: SyncWaterfallHook<[Source, Module, RenderContextObject]>;
	renderModuleContainer: SyncWaterfallHook<
		[Source, Module, RenderContextObject]
	>;
	renderModulePackage: SyncWaterfallHook<[Source, Module, RenderContextObject]>;
	renderChunk: SyncWaterfallHook<[Source, RenderContextObject]>;
	renderMain: SyncWaterfallHook<[Source, RenderContextObject]>;
	render: SyncWaterfallHook<[Source, RenderContextObject]>;
	renderStartup: SyncWaterfallHook<[Source, Module, StartupRenderContext]>;
	renderRequire: SyncWaterfallHook<[string, RenderBootstrapContext]>;
	inlineInRuntimeBailout: SyncBailHook<
		[Module, RenderBootstrapContext],
		string
	>;
	embedInRuntimeBailout: SyncBailHook<[Module, RenderContextObject], string>;
	strictRuntimeBailout: SyncBailHook<[RenderContextObject], string>;
	chunkHash: SyncHook<[Chunk, Hash, ChunkHashContext]>;
	useSourceMap: SyncBailHook<[Chunk, RenderContextObject], boolean>;
}
declare interface CompilationHooksRealContentHashPlugin {
	updateHash: SyncBailHook<[Buffer[], string], string>;
}
declare interface CompilationParams {
	normalModuleFactory: NormalModuleFactory;
	contextModuleFactory: ContextModuleFactory;
}
declare class Compiler {
	constructor(context: string);
	hooks: Readonly<{
		initialize: SyncHook<[]>;
		shouldEmit: SyncBailHook<[Compilation], boolean>;
		done: AsyncSeriesHook<[Stats]>;
		afterDone: SyncHook<[Stats]>;
		additionalPass: AsyncSeriesHook<[]>;
		beforeRun: AsyncSeriesHook<[Compiler]>;
		run: AsyncSeriesHook<[Compiler]>;
		emit: AsyncSeriesHook<[Compilation]>;
		assetEmitted: AsyncSeriesHook<[string, AssetEmittedInfo]>;
		afterEmit: AsyncSeriesHook<[Compilation]>;
		thisCompilation: SyncHook<[Compilation, CompilationParams]>;
		compilation: SyncHook<[Compilation, CompilationParams]>;
		normalModuleFactory: SyncHook<[NormalModuleFactory]>;
		contextModuleFactory: SyncHook<[ContextModuleFactory]>;
		beforeCompile: AsyncSeriesHook<[CompilationParams]>;
		compile: SyncHook<[CompilationParams]>;
		make: AsyncParallelHook<[Compilation]>;
		finishMake: AsyncParallelHook<[Compilation]>;
		afterCompile: AsyncSeriesHook<[Compilation]>;
		watchRun: AsyncSeriesHook<[Compiler]>;
		failed: SyncHook<[Error]>;
		invalid: SyncHook<[null | string, number]>;
		watchClose: SyncHook<[]>;
		shutdown: AsyncSeriesHook<[]>;
		infrastructureLog: SyncBailHook<[string, string, any[]], true>;
		environment: SyncHook<[]>;
		afterEnvironment: SyncHook<[]>;
		afterPlugins: SyncHook<[Compiler]>;
		afterResolvers: SyncHook<[Compiler]>;
		entryOption: SyncBailHook<[string, EntryNormalized], boolean>;
	}>;
	webpack: typeof exports;
	name?: string;
	parentCompilation?: Compilation;
	root: Compiler;
	outputPath: string;
	watching: Watching;
	outputFileSystem: OutputFileSystem;
	intermediateFileSystem: IntermediateFileSystem;
	inputFileSystem: InputFileSystem;
	watchFileSystem: WatchFileSystem;
	recordsInputPath: null | string;
	recordsOutputPath: null | string;
	records: object;
	managedPaths: Set<string>;
	immutablePaths: Set<string>;
	modifiedFiles: Set<string>;
	removedFiles: Set<string>;
	fileTimestamps: Map<string, null | FileSystemInfoEntry | "ignore">;
	contextTimestamps: Map<string, null | FileSystemInfoEntry | "ignore">;
	resolverFactory: ResolverFactory;
	infrastructureLogger: any;
	options: WebpackOptionsNormalized;
	context: string;
	requestShortener: RequestShortener;
	cache: Cache;
	compilerPath: string;
	running: boolean;
	idle: boolean;
	watchMode: boolean;
	getCache(name: string): CacheFacade;
	getInfrastructureLogger(name: string | (() => string)): WebpackLogger;
	watch(watchOptions: WatchOptions, handler: CallbackFunction<Stats>): Watching;
	run(callback: CallbackFunction<Stats>): void;
	runAsChild(
		callback: (err?: Error, entries?: Chunk[], compilation?: Compilation) => any
	): void;
	purgeInputFileSystem(): void;
	emitAssets(compilation: Compilation, callback: CallbackFunction<void>): void;
	emitRecords(callback: CallbackFunction<void>): void;
	readRecords(callback: CallbackFunction<void>): void;
	createChildCompiler(
		compilation: Compilation,
		compilerName: string,
		compilerIndex: number,
		outputOptions?: OutputNormalized,
		plugins?: WebpackPluginInstance[]
	): Compiler;
	isChild(): boolean;
	createCompilation(): Compilation;
	newCompilation(params: CompilationParams): Compilation;
	createNormalModuleFactory(): NormalModuleFactory;
	createContextModuleFactory(): ContextModuleFactory;
	newCompilationParams(): {
		normalModuleFactory: NormalModuleFactory;
		contextModuleFactory: ContextModuleFactory;
	};
	compile(callback: CallbackFunction<Compilation>): void;
	close(callback: CallbackFunction<void>): void;
}
declare class ConcatSource extends Source {
	constructor(...args: (string | Source)[]);
	getChildren(): Source[];
	add(item: string | Source): void;
	addAllSkipOptimizing(items: Source[]): void;
}
declare interface ConcatenatedModuleInfo {
	index: number;
	module: Module;

	/**
	 * mapping from export name to symbol
	 */
	exportMap: Map<string, string>;

	/**
	 * mapping from export name to symbol
	 */
	rawExportMap: Map<string, string>;
	namespaceExportSymbol?: string;
}
declare interface ConcatenationBailoutReasonContext {
	/**
	 * the module graph
	 */
	moduleGraph: ModuleGraph;

	/**
	 * the chunk graph
	 */
	chunkGraph: ChunkGraph;
}
declare class ConcatenationScope {
	constructor(
		modulesMap: ModuleInfo[] | Map<Module, ModuleInfo>,
		currentModule: ConcatenatedModuleInfo
	);
	isModuleInScope(module: Module): boolean;
	registerExport(exportName: string, symbol: string): void;
	registerRawExport(exportName: string, expression: string): void;
	registerNamespaceExport(symbol: string): void;
	createModuleReference(
		module: Module,
		__1: Partial<ModuleReferenceOptions>
	): string;
	static isModuleReference(name: string): boolean;
	static matchModuleReference(
		name: string
	): ModuleReferenceOptions & { index: number };
	static DEFAULT_EXPORT: string;
	static NAMESPACE_OBJECT_EXPORT: string;
}

/**
 * Options object as provided by the user.
 */
declare interface Configuration {
	/**
	 * Set the value of `require.amd` and `define.amd`. Or disable AMD support.
	 */
	amd?: false | { [index: string]: any };

	/**
	 * Report the first error as a hard error instead of tolerating it.
	 */
	bail?: boolean;

	/**
	 * Cache generated modules and chunks to improve performance for multiple incremental builds.
	 */
	cache?: boolean | MemoryCacheOptions | FileCacheOptions;

	/**
	 * The base directory (absolute path!) for resolving the `entry` option. If `output.pathinfo` is set, the included pathinfo is shortened to this directory.
	 */
	context?: string;

	/**
	 * References to other configurations to depend on.
	 */
	dependencies?: string[];

	/**
	 * A developer tool to enhance debugging (false | eval | [inline-|hidden-|eval-][nosources-][cheap-[module-]]source-map).
	 */
	devtool?: string | false;

	/**
	 * The entry point(s) of the compilation.
	 */
	entry?:
		| string
		| (() => string | EntryObject | string[] | Promise<EntryStatic>)
		| EntryObject
		| string[];

	/**
	 * Enables/Disables experiments (experimental features with relax SemVer compatibility).
	 */
	experiments?: Experiments;

	/**
	 * Specify dependencies that shouldn't be resolved by webpack, but should become dependencies of the resulting bundle. The kind of the dependency depends on `output.libraryTarget`.
	 */
	externals?:
		| string
		| RegExp
		| ExternalItem[]
		| (ExternalItemObjectKnown & ExternalItemObjectUnknown)
		| ((
				data: ExternalItemFunctionData,
				callback: (
					err?: Error,
					result?: string | boolean | string[] | { [index: string]: any }
				) => void
		  ) => void)
		| ((data: ExternalItemFunctionData) => Promise<ExternalItemValue>);

	/**
	 * Enable presets of externals for specific targets.
	 */
	externalsPresets?: ExternalsPresets;

	/**
	 * Specifies the default type of externals ('amd*', 'umd*', 'system' and 'jsonp' depend on output.libraryTarget set to the same value).
	 */
	externalsType?:
		| "var"
		| "module"
		| "assign"
		| "this"
		| "window"
		| "self"
		| "global"
		| "commonjs"
		| "commonjs2"
		| "commonjs-module"
		| "amd"
		| "amd-require"
		| "umd"
		| "umd2"
		| "jsonp"
		| "system"
		| "promise"
		| "import"
		| "script";

	/**
	 * Ignore specific warnings.
	 */
	ignoreWarnings?: (
		| RegExp
		| {
				/**
				 * A RegExp to select the origin file for the warning.
				 */
				file?: RegExp;
				/**
				 * A RegExp to select the warning message.
				 */
				message?: RegExp;
				/**
				 * A RegExp to select the origin module for the warning.
				 */
				module?: RegExp;
		  }
		| ((warning: WebpackError, compilation: Compilation) => boolean)
	)[];

	/**
	 * Options for infrastructure level logging.
	 */
	infrastructureLogging?: InfrastructureLogging;

	/**
	 * Custom values available in the loader context.
	 */
	loader?: Loader;

	/**
	 * Enable production optimizations or development hints.
	 */
	mode?: "development" | "production" | "none";

	/**
	 * Options affecting the normal modules (`NormalModuleFactory`).
	 */
	module?: ModuleOptions;

	/**
	 * Name of the configuration. Used when loading multiple configurations.
	 */
	name?: string;

	/**
	 * Include polyfills or mocks for various node stuff.
	 */
	node?: false | NodeOptions;

	/**
	 * Enables/Disables integrated optimizations.
	 */
	optimization?: Optimization;

	/**
	 * Options affecting the output of the compilation. `output` options tell webpack how to write the compiled files to disk.
	 */
	output?: Output;

	/**
	 * The number of parallel processed modules in the compilation.
	 */
	parallelism?: number;

	/**
	 * Configuration for web performance recommendations.
	 */
	performance?: false | PerformanceOptions;

	/**
	 * Add additional plugins to the compiler.
	 */
	plugins?: (
		| ((this: Compiler, compiler: Compiler) => void)
		| WebpackPluginInstance
	)[];

	/**
	 * Capture timing information for each module.
	 */
	profile?: boolean;

	/**
	 * Store compiler state to a json file.
	 */
	recordsInputPath?: string | false;

	/**
	 * Load compiler state from a json file.
	 */
	recordsOutputPath?: string | false;

	/**
	 * Store/Load compiler state from/to a json file. This will result in persistent ids of modules and chunks. An absolute path is expected. `recordsPath` is used for `recordsInputPath` and `recordsOutputPath` if they left undefined.
	 */
	recordsPath?: string | false;

	/**
	 * Options for the resolver.
	 */
	resolve?: ResolveOptionsWebpackOptions;

	/**
	 * Options for the resolver when resolving loaders.
	 */
	resolveLoader?: ResolveOptionsWebpackOptions;

	/**
	 * Options affecting how file system snapshots are created and validated.
	 */
	snapshot?: SnapshotOptions;

	/**
	 * Stats options object or preset name.
	 */
	stats?:
		| boolean
		| "none"
		| "summary"
		| "errors-only"
		| "errors-warnings"
		| "minimal"
		| "normal"
		| "detailed"
		| "verbose"
		| StatsOptions;

	/**
	 * Environment to build for. An array of environments to build for all of them when possible.
	 */
	target?: string | false | string[];

	/**
	 * Enter watch mode, which rebuilds on file change.
	 */
	watch?: boolean;

	/**
	 * Options for the watcher.
	 */
	watchOptions?: WatchOptions;
}
type ConnectionState =
	| boolean
	| typeof TRANSITIVE_ONLY
	| typeof CIRCULAR_CONNECTION;
declare class ConstDependency extends NullDependency {
	constructor(
		expression: string,
		range: number | [number, number],
		runtimeRequirements?: string[]
	);
	expression: string;
	range: number | [number, number];
	runtimeRequirements: null | Set<string>;
	static Template: typeof ConstDependencyTemplate;
	static NO_EXPORTS_REFERENCED: string[][];
	static EXPORTS_OBJECT_REFERENCED: string[][];
}
declare class ConstDependencyTemplate extends NullDependencyTemplate {
	constructor();
}
declare interface Constructor {
	new (...params: any[]): any;
}
declare class ConsumeSharedPlugin {
	constructor(options: ConsumeSharedPluginOptions);

	/**
	 * Apply the plugin
	 */
	apply(compiler: Compiler): void;
}

/**
 * Options for consuming shared modules.
 */
declare interface ConsumeSharedPluginOptions {
	/**
	 * Modules that should be consumed from share scope. When provided, property names are used to match requested modules in this compilation.
	 */
	consumes: Consumes;

	/**
	 * Share scope name used for all consumed modules (defaults to 'default').
	 */
	shareScope?: string;
}
type Consumes = (string | ConsumesObject)[] | ConsumesObject;

/**
 * Advanced configuration for modules that should be consumed from share scope.
 */
declare interface ConsumesConfig {
	/**
	 * Include the fallback module directly instead behind an async request. This allows to use fallback module in initial load too. All possible shared modules need to be eager too.
	 */
	eager?: boolean;

	/**
	 * Fallback module if no shared module is found in share scope. Defaults to the property name.
	 */
	import?: string | false;

	/**
	 * Package name to determine required version from description file. This is only needed when package name can't be automatically determined from request.
	 */
	packageName?: string;

	/**
	 * Version requirement from module in share scope.
	 */
	requiredVersion?: string | false;

	/**
	 * Module is looked up under this key from the share scope.
	 */
	shareKey?: string;

	/**
	 * Share scope name.
	 */
	shareScope?: string;

	/**
	 * Allow only a single version of the shared module in share scope (disabled by default).
	 */
	singleton?: boolean;

	/**
	 * Do not accept shared module if version is not valid (defaults to yes, if local fallback module is available and shared module is not a singleton, otherwise no, has no effect if there is no required version specified).
	 */
	strictVersion?: boolean;
}

/**
 * Modules that should be consumed from share scope. Property names are used to match requested modules in this compilation. Relative requests are resolved, module requests are matched unresolved, absolute paths will match resolved requests. A trailing slash will match all requests with this prefix. In this case shareKey must also have a trailing slash.
 */
declare interface ConsumesObject {
	[index: string]: string | ConsumesConfig;
}
type ContainerOptionsFormat<T> =
	| Record<string, string | string[] | T>
	| (string | Record<string, string | string[] | T>)[];
declare class ContainerPlugin {
	constructor(options: ContainerPluginOptions);

	/**
	 * Apply the plugin
	 */
	apply(compiler: Compiler): void;
}
declare interface ContainerPluginOptions {
	/**
	 * Modules that should be exposed by this container. When provided, property name is used as public name, otherwise public name is automatically inferred from request.
	 */
	exposes: Exposes;

	/**
	 * The filename for this container relative path inside the `output.path` directory.
	 */
	filename?: string;

	/**
	 * Options for library.
	 */
	library?: LibraryOptions;

	/**
	 * The name for this container.
	 */
	name: string;

	/**
	 * The name of the share scope which is shared with the host (defaults to 'default').
	 */
	shareScope?: string;
}
declare class ContainerReferencePlugin {
	constructor(options: ContainerReferencePluginOptions);

	/**
	 * Apply the plugin
	 */
	apply(compiler: Compiler): void;
}
declare interface ContainerReferencePluginOptions {
	/**
	 * The external type of the remote containers.
	 */
	remoteType: ExternalsType;

	/**
	 * Container locations and request scopes from which modules should be resolved and loaded at runtime. When provided, property name is used as request scope, otherwise request scope is automatically inferred from container location.
	 */
	remotes: Remotes;

	/**
	 * The name of the share scope shared with all remotes (defaults to 'default').
	 */
	shareScope?: string;
}
declare abstract class ContextElementDependency extends ModuleDependency {
	referencedExports: any;
}
declare class ContextExclusionPlugin {
	constructor(negativeMatcher: RegExp);
	negativeMatcher: RegExp;

	/**
	 * Apply the plugin
	 */
	apply(compiler: Compiler): void;
}
type ContextMode =
	| "sync"
	| "eager"
	| "weak"
	| "async-weak"
	| "lazy"
	| "lazy-once";
declare abstract class ContextModuleFactory extends ModuleFactory {
	hooks: Readonly<{
		beforeResolve: AsyncSeriesWaterfallHook<[any]>;
		afterResolve: AsyncSeriesWaterfallHook<[any]>;
		contextModuleFiles: SyncWaterfallHook<[string[]]>;
		alternatives: FakeHook<
			Pick<
				AsyncSeriesWaterfallHook<[any[]]>,
				"tap" | "tapAsync" | "tapPromise" | "name"
			>
		>;
		alternativeRequests: AsyncSeriesWaterfallHook<
			[any[], ContextModuleOptions]
		>;
	}>;
	resolverFactory: ResolverFactory;
	resolveDependencies(
		fs: InputFileSystem,
		options: ContextModuleOptions,
		callback: (err?: Error, dependencies?: ContextElementDependency[]) => any
	): void;
}

declare interface ContextModuleOptions {
	mode: ContextMode;
	recursive: boolean;
	regExp: RegExp;
	namespaceObject?: boolean | "strict";
	addon?: string;
	chunkName?: string;
	include?: RegExp;
	exclude?: RegExp;
	groupOptions?: RawChunkGroupOptions;
	category?: string;

	/**
	 * exports referenced from modules (won't be mangled)
	 */
	referencedExports?: string[][];
	resource: string;
	resourceQuery?: string;
	resourceFragment?: string;
	resolveOptions: any;
}
declare class ContextReplacementPlugin {
	constructor(
		resourceRegExp?: any,
		newContentResource?: any,
		newContentRecursive?: any,
		newContentRegExp?: any
	);
	resourceRegExp: any;
	newContentCallback: any;
	newContentResource: any;
	newContentCreateContextMap: any;
	newContentRecursive: any;
	newContentRegExp: any;
	apply(compiler?: any): void;
}
type CreateStatsOptionsContext = KnownCreateStatsOptionsContext &
	Record<string, any>;
type Declaration = FunctionDeclaration | VariableDeclaration | ClassDeclaration;
declare class DefinePlugin {
	/**
	 * Create a new define plugin
	 */
	constructor(definitions: Record<string, CodeValue>);
	definitions: Record<string, CodeValue>;

	/**
	 * Apply the plugin
	 */
	apply(compiler: Compiler): void;
	static runtimeValue(
		fn: (arg0: {
			module: NormalModule;
			key: string;
			readonly version?: string;
		}) => CodeValuePrimitive,
		options?: true | string[] | RuntimeValueOptions
	): RuntimeValue;
}
declare class DelegatedPlugin {
	constructor(options?: any);
	options: any;

	/**
	 * Apply the plugin
	 */
	apply(compiler: Compiler): void;
}
declare interface DepConstructor {
	new (...args: any[]): Dependency;
}
declare abstract class DependenciesBlock {
	dependencies: Dependency[];
	blocks: AsyncDependenciesBlock[];

	/**
	 * Adds a DependencyBlock to DependencyBlock relationship.
	 * This is used for when a Module has a AsyncDependencyBlock tie (for code-splitting)
	 */
	addBlock(block: AsyncDependenciesBlock): void;
	addDependency(dependency: Dependency): void;
	removeDependency(dependency: Dependency): void;

	/**
	 * Removes all dependencies and blocks
	 */
	clearDependenciesAndBlocks(): void;
	updateHash(hash: Hash, context: UpdateHashContextDependency): void;
	serialize(__0: { write: any }): void;
	deserialize(__0: { read: any }): void;
}
declare interface DependenciesBlockLike {
	dependencies: Dependency[];
	blocks: AsyncDependenciesBlock[];
}
declare class Dependency {
	constructor();
	weak: boolean;
	optional: boolean;
	loc: DependencyLocation;
	readonly type: string;
	readonly category: string;
	getResourceIdentifier(): null | string;

	/**
	 * Returns the referenced module and export
	 */
	getReference(moduleGraph: ModuleGraph): never;

	/**
	 * Returns list of exports referenced by this dependency
	 */
	getReferencedExports(
		moduleGraph: ModuleGraph,
		runtime: RuntimeSpec
	): (string[] | ReferencedExport)[];
	getCondition(
		moduleGraph: ModuleGraph
	):
		| null
		| false
		| ((arg0: ModuleGraphConnection, arg1: RuntimeSpec) => ConnectionState);

	/**
	 * Returns the exported names
	 */
	getExports(moduleGraph: ModuleGraph): undefined | ExportsSpec;

	/**
	 * Returns warnings
	 */
	getWarnings(moduleGraph: ModuleGraph): WebpackError[];

	/**
	 * Returns errors
	 */
	getErrors(moduleGraph: ModuleGraph): WebpackError[];

	/**
	 * Update the hash
	 */
	updateHash(hash: Hash, context: UpdateHashContextDependency): void;

	/**
	 * implement this method to allow the occurrence order plugin to count correctly
	 */
	getNumberOfIdOccurrences(): number;
	getModuleEvaluationSideEffectsState(
		moduleGraph: ModuleGraph
	): ConnectionState;
	createIgnoredModule(context: string): Module;
	serialize(__0: { write: any }): void;
	deserialize(__0: { read: any }): void;
	module: any;
	readonly disconnect: any;
	static NO_EXPORTS_REFERENCED: string[][];
	static EXPORTS_OBJECT_REFERENCED: string[][];
}
declare interface DependencyConstructor {
	new (...args: any[]): Dependency;
}
type DependencyLocation = SyntheticDependencyLocation | RealDependencyLocation;
declare class DependencyTemplate {
	constructor();
	apply(
		dependency: Dependency,
		source: ReplaceSource,
		templateContext: DependencyTemplateContext
	): void;
}
declare interface DependencyTemplateContext {
	/**
	 * the runtime template
	 */
	runtimeTemplate: RuntimeTemplate;

	/**
	 * the dependency templates
	 */
	dependencyTemplates: DependencyTemplates;

	/**
	 * the module graph
	 */
	moduleGraph: ModuleGraph;

	/**
	 * the chunk graph
	 */
	chunkGraph: ChunkGraph;

	/**
	 * the requirements for runtime
	 */
	runtimeRequirements: Set<string>;

	/**
	 * current module
	 */
	module: Module;

	/**
	 * current runtimes, for which code is generated
	 */
	runtime: RuntimeSpec;

	/**
	 * mutable array of init fragments for the current module
	 */
	initFragments: InitFragment[];

	/**
	 * when in a concatenated module, information about other concatenated modules
	 */
	concatenationScope?: ConcatenationScope;
}
declare abstract class DependencyTemplates {
	get(dependency: DependencyConstructor): DependencyTemplate;
	set(
		dependency: DependencyConstructor,
		dependencyTemplate: DependencyTemplate
	): void;
	updateHash(part: string): void;
	getHash(): string;
	clone(): DependencyTemplates;
}
declare class DeterministicChunkIdsPlugin {
	constructor(options?: any);
	options: any;

	/**
	 * Apply the plugin
	 */
	apply(compiler: Compiler): void;
}
declare class DeterministicModuleIdsPlugin {
	constructor(options?: any);
	options: any;

	/**
	 * Apply the plugin
	 */
	apply(compiler: Compiler): void;
}

/**
 * Options for the webpack-dev-server.
 */
declare interface DevServer {
	[index: string]: any;
}
declare class DllPlugin {
	constructor(options: DllPluginOptions);
	options: {
		entryOnly: boolean;
		/**
		 * Context of requests in the manifest file (defaults to the webpack context).
		 */
		context?: string;
		/**
		 * If true, manifest json file (output) will be formatted.
		 */
		format?: boolean;
		/**
		 * Name of the exposed dll function (external name, use value of 'output.library').
		 */
		name?: string;
		/**
		 * Absolute path to the manifest json file (output).
		 */
		path: string;
		/**
		 * Type of the dll bundle (external type, use value of 'output.libraryTarget').
		 */
		type?: string;
	};

	/**
	 * Apply the plugin
	 */
	apply(compiler: Compiler): void;
}
declare interface DllPluginOptions {
	/**
	 * Context of requests in the manifest file (defaults to the webpack context).
	 */
	context?: string;

	/**
	 * If true, only entry points will be exposed (default: true).
	 */
	entryOnly?: boolean;

	/**
	 * If true, manifest json file (output) will be formatted.
	 */
	format?: boolean;

	/**
	 * Name of the exposed dll function (external name, use value of 'output.library').
	 */
	name?: string;

	/**
	 * Absolute path to the manifest json file (output).
	 */
	path: string;

	/**
	 * Type of the dll bundle (external type, use value of 'output.libraryTarget').
	 */
	type?: string;
}
declare class DllReferencePlugin {
	constructor(options: DllReferencePluginOptions);
	options: DllReferencePluginOptions;
	apply(compiler?: any): void;
}
type DllReferencePluginOptions =
	| {
			/**
			 * Context of requests in the manifest (or content property) as absolute path.
			 */
			context?: string;
			/**
			 * Extensions used to resolve modules in the dll bundle (only used when using 'scope').
			 */
			extensions?: string[];
			/**
			 * An object containing content and name or a string to the absolute path of the JSON manifest to be loaded upon compilation.
			 */
			manifest: string | DllReferencePluginOptionsManifest;
			/**
			 * The name where the dll is exposed (external name, defaults to manifest.name).
			 */
			name?: string;
			/**
			 * Prefix which is used for accessing the content of the dll.
			 */
			scope?: string;
			/**
			 * How the dll is exposed (libraryTarget, defaults to manifest.type).
			 */
			sourceType?:
				| "var"
				| "assign"
				| "this"
				| "window"
				| "global"
				| "commonjs"
				| "commonjs2"
				| "commonjs-module"
				| "amd"
				| "amd-require"
				| "umd"
				| "umd2"
				| "jsonp"
				| "system";
			/**
			 * The way how the export of the dll bundle is used.
			 */
			type?: "object" | "require";
	  }
	| {
			/**
			 * The mappings from request to module info.
			 */
			content: DllReferencePluginOptionsContent;
			/**
			 * Context of requests in the manifest (or content property) as absolute path.
			 */
			context?: string;
			/**
			 * Extensions used to resolve modules in the dll bundle (only used when using 'scope').
			 */
			extensions?: string[];
			/**
			 * The name where the dll is exposed (external name).
			 */
			name: string;
			/**
			 * Prefix which is used for accessing the content of the dll.
			 */
			scope?: string;
			/**
			 * How the dll is exposed (libraryTarget).
			 */
			sourceType?:
				| "var"
				| "assign"
				| "this"
				| "window"
				| "global"
				| "commonjs"
				| "commonjs2"
				| "commonjs-module"
				| "amd"
				| "amd-require"
				| "umd"
				| "umd2"
				| "jsonp"
				| "system";
			/**
			 * The way how the export of the dll bundle is used.
			 */
			type?: "object" | "require";
	  };

/**
 * The mappings from request to module info.
 */
declare interface DllReferencePluginOptionsContent {
	[index: string]: {
		/**
		 * Meta information about the module.
		 */
		buildMeta?: { [index: string]: any };
		/**
		 * Information about the provided exports of the module.
		 */
		exports?: true | string[];
		/**
		 * Module ID.
		 */
		id: string | number;
	};
}

/**
 * An object containing content, name and type.
 */
declare interface DllReferencePluginOptionsManifest {
	/**
	 * The mappings from request to module info.
	 */
	content: DllReferencePluginOptionsContent;

	/**
	 * The name where the dll is exposed (external name).
	 */
	name?: string;

	/**
	 * The type how the dll is exposed (external type).
	 */
	type?:
		| "var"
		| "assign"
		| "this"
		| "window"
		| "global"
		| "commonjs"
		| "commonjs2"
		| "commonjs-module"
		| "amd"
		| "amd-require"
		| "umd"
		| "umd2"
		| "jsonp"
		| "system";
}
declare class DynamicEntryPlugin {
	constructor(context: string, entry: () => Promise<EntryStaticNormalized>);
	context: string;
	entry: () => Promise<EntryStaticNormalized>;

	/**
	 * Apply the plugin
	 */
	apply(compiler: Compiler): void;
}
declare interface Effect {
	type: string;
	value: any;
}
declare class ElectronTargetPlugin {
	constructor(context?: "main" | "preload" | "renderer");

	/**
	 * Apply the plugin
	 */
	apply(compiler: Compiler): void;
}

/**
 * No generator options are supported for this module type.
 */
declare interface EmptyGeneratorOptions {}

/**
 * No parser options are supported for this module type.
 */
declare interface EmptyParserOptions {}
declare class EnableChunkLoadingPlugin {
	constructor(type: string);
	type: string;

	/**
	 * Apply the plugin
	 */
	apply(compiler: Compiler): void;
	static setEnabled(compiler: Compiler, type: string): void;
	static checkEnabled(compiler: Compiler, type: string): void;
}
declare class EnableLibraryPlugin {
	constructor(type: string);
	type: string;

	/**
	 * Apply the plugin
	 */
	apply(compiler: Compiler): void;
	static setEnabled(compiler: Compiler, type: string): void;
	static checkEnabled(compiler: Compiler, type: string): void;
}
type Entry =
	| string
	| (() => string | EntryObject | string[] | Promise<EntryStatic>)
	| EntryObject
	| string[];
declare interface EntryData {
	/**
	 * dependencies of the entrypoint that should be evaluated at startup
	 */
	dependencies: Dependency[];

	/**
	 * dependencies of the entrypoint that should be included but not evaluated
	 */
	includeDependencies: Dependency[];

	/**
	 * options of the entrypoint
	 */
	options: EntryOptions;
}
declare abstract class EntryDependency extends ModuleDependency {}

/**
 * An object with entry point description.
 */
declare interface EntryDescription {
	/**
	 * The method of loading chunks (methods included by default are 'jsonp' (web), 'importScripts' (WebWorker), 'require' (sync node.js), 'async-node' (async node.js), but others might be added by plugins).
	 */
	chunkLoading?: string | false;

	/**
	 * The entrypoints that the current entrypoint depend on. They must be loaded when this entrypoint is loaded.
	 */
	dependOn?: string | string[];

	/**
	 * Specifies the filename of the output file on disk. You must **not** specify an absolute path here, but the path may contain folders separated by '/'! The specified path is joined with the value of the 'output.path' option to determine the location on disk.
	 */
	filename?: string | ((pathData: PathData, assetInfo?: AssetInfo) => string);

	/**
	 * Module(s) that are loaded upon startup.
	 */
	import: EntryItem;

	/**
	 * Specifies the layer in which modules of this entrypoint are placed.
	 */
	layer?: null | string;

	/**
	 * Options for library.
	 */
	library?: LibraryOptions;

	/**
	 * The 'publicPath' specifies the public URL address of the output files when referenced in a browser.
	 */
	publicPath?: string | ((pathData: PathData, assetInfo?: AssetInfo) => string);

	/**
	 * The name of the runtime chunk. If set a runtime chunk with this name is created or an existing entrypoint is used as runtime.
	 */
	runtime?: string;

	/**
	 * The method of loading WebAssembly Modules (methods included by default are 'fetch' (web/WebWorker), 'async-node' (node.js), but others might be added by plugins).
	 */
	wasmLoading?: string | false;
}

/**
 * An object with entry point description.
 */
declare interface EntryDescriptionNormalized {
	/**
	 * The method of loading chunks (methods included by default are 'jsonp' (web), 'importScripts' (WebWorker), 'require' (sync node.js), 'async-node' (async node.js), but others might be added by plugins).
	 */
	chunkLoading?: string | false;

	/**
	 * The entrypoints that the current entrypoint depend on. They must be loaded when this entrypoint is loaded.
	 */
	dependOn?: string[];

	/**
	 * Specifies the filename of output files on disk. You must **not** specify an absolute path here, but the path may contain folders separated by '/'! The specified path is joined with the value of the 'output.path' option to determine the location on disk.
	 */
	filename?: string | ((pathData: PathData, assetInfo?: AssetInfo) => string);

	/**
	 * Module(s) that are loaded upon startup. The last one is exported.
	 */
	import?: string[];

	/**
	 * Specifies the layer in which modules of this entrypoint are placed.
	 */
	layer?: null | string;

	/**
	 * Options for library.
	 */
	library?: LibraryOptions;

	/**
	 * The 'publicPath' specifies the public URL address of the output files when referenced in a browser.
	 */
	publicPath?: string | ((pathData: PathData, assetInfo?: AssetInfo) => string);

	/**
	 * The name of the runtime chunk. If set a runtime chunk with this name is created or an existing entrypoint is used as runtime.
	 */
	runtime?: string;

	/**
	 * The method of loading WebAssembly Modules (methods included by default are 'fetch' (web/WebWorker), 'async-node' (node.js), but others might be added by plugins).
	 */
	wasmLoading?: string | false;
}
type EntryItem = string | string[];
type EntryNormalized =
	| (() => Promise<EntryStaticNormalized>)
	| EntryStaticNormalized;

/**
 * Multiple entry bundles are created. The key is the entry name. The value can be a string, an array or an entry description object.
 */
declare interface EntryObject {
	[index: string]: string | string[] | EntryDescription;
}
declare class EntryOptionPlugin {
	constructor();
	apply(compiler: Compiler): void;
	static applyEntryOption(
		compiler: Compiler,
		context: string,
		entry: EntryNormalized
	): void;
	static entryDescriptionToOptions(
		compiler: Compiler,
		name: string,
		desc: EntryDescriptionNormalized
	): EntryOptions;
}
type EntryOptions = { name?: string } & Omit<
	EntryDescriptionNormalized,
	"import"
>;
declare class EntryPlugin {
	/**
	 * An entry plugin which will handle
	 * creation of the EntryDependency
	 */
	constructor(context: string, entry: string, options?: string | EntryOptions);
	context: string;
	entry: string;
	options: string | EntryOptions;

	/**
	 * Apply the plugin
	 */
	apply(compiler: Compiler): void;
	static createDependency(
		entry: string,
		options: string | EntryOptions
	): EntryDependency;
}
type EntryStatic = string | EntryObject | string[];

/**
 * Multiple entry bundles are created. The key is the entry name. The value is an entry description object.
 */
declare interface EntryStaticNormalized {
	[index: string]: EntryDescriptionNormalized;
}
declare abstract class Entrypoint extends ChunkGroup {
	/**
	 * Sets the runtimeChunk for an entrypoint.
	 */
	setRuntimeChunk(chunk: Chunk): void;

	/**
	 * Fetches the chunk reference containing the webpack bootstrap code
	 */
	getRuntimeChunk(): null | Chunk;

	/**
	 * Sets the chunk with the entrypoint modules for an entrypoint.
	 */
	setEntrypointChunk(chunk: Chunk): void;

	/**
	 * Returns the chunk which contains the entrypoint modules
	 * (or at least the execution of them)
	 */
	getEntrypointChunk(): Chunk;
}

/**
 * The abilities of the environment where the webpack generated code should run.
 */
declare interface Environment {
	/**
	 * The environment supports arrow functions ('() => { ... }').
	 */
	arrowFunction?: boolean;

	/**
	 * The environment supports BigInt as literal (123n).
	 */
	bigIntLiteral?: boolean;

	/**
	 * The environment supports const and let for variable declarations.
	 */
	const?: boolean;

	/**
	 * The environment supports destructuring ('{ a, b } = obj').
	 */
	destructuring?: boolean;

	/**
	 * The environment supports an async import() function to import EcmaScript modules.
	 */
	dynamicImport?: boolean;

	/**
	 * The environment supports 'for of' iteration ('for (const x of array) { ... }').
	 */
	forOf?: boolean;

	/**
	 * The environment supports EcmaScript Module syntax to import EcmaScript modules (import ... from '...').
	 */
	module?: boolean;
}
declare class EnvironmentPlugin {
	constructor(...keys: any[]);
	keys: any[];
	defaultValues: any;

	/**
	 * Apply the plugin
	 */
	apply(compiler: Compiler): void;
}
declare interface Etag {
	toString: () => string;
}
declare class EvalDevToolModulePlugin {
	constructor(options?: any);
	namespace: any;
	sourceUrlComment: any;
	moduleFilenameTemplate: any;

	/**
	 * Apply the plugin
	 */
	apply(compiler: Compiler): void;
}
declare class EvalSourceMapDevToolPlugin {
	constructor(inputOptions: string | SourceMapDevToolPluginOptions);
	sourceMapComment: string;
	moduleFilenameTemplate: string | Function;
	namespace: string;
	options: SourceMapDevToolPluginOptions;

	/**
	 * Apply the plugin
	 */
	apply(compiler: Compiler): void;
}
declare interface ExecuteModuleArgument {
	module: Module;
	moduleObject?: { id: string; exports: any; loaded: boolean };
	preparedInfo: any;
	codeGenerationResult: CodeGenerationResult;
}
declare interface ExecuteModuleContext {
	assets: Map<string, { source: Source; info: AssetInfo }>;
	chunk: Chunk;
	chunkGraph: ChunkGraph;
	__webpack_require__?: (arg0: string) => any;
}
declare interface ExecuteModuleOptions {
	entryOptions?: EntryOptions;
}
declare interface ExecuteModuleResult {
	exports: any;
	cacheable: boolean;
	assets: Map<string, { source: Source; info: AssetInfo }>;
	fileDependencies: LazySet<string>;
	contextDependencies: LazySet<string>;
	missingDependencies: LazySet<string>;
	buildDependencies: LazySet<string>;
}

/**
 * Enables/Disables experiments (experimental features with relax SemVer compatibility).
 */
declare interface Experiments {
	/**
	 * Allow module type 'asset' to generate assets.
	 */
	asset?: boolean;

	/**
	 * Support WebAssembly as asynchronous EcmaScript Module.
	 */
	asyncWebAssembly?: boolean;

	/**
	 * Enable build-time execution of modules from the module graph for plugins and loaders.
	 */
	executeModule?: boolean;

	/**
	 * Enable module and chunk layers.
	 */
	layers?: boolean;

	/**
	 * Compile entrypoints and import()s only when they are accessed.
	 */
	lazyCompilation?:
		| boolean
		| {
				/**
				 * A custom backend.
				 */
				backend?:
					| ((
							compiler: Compiler,
							client: string,
							callback: (err?: Error, api?: any) => void
					  ) => void)
					| ((compiler: Compiler, client: string) => Promise<any>);
				/**
				 * A custom client.
				 */
				client?: string;
				/**
				 * Enable/disable lazy compilation for entries.
				 */
				entries?: boolean;
				/**
				 * Enable/disable lazy compilation for import() modules.
				 */
				imports?: boolean;
				/**
				 * Specify which entrypoints or import()ed modules should be lazily compiled. This is matched with the imported module and not the entrypoint name.
				 */
				test?: string | RegExp | ((module: Module) => boolean);
		  };

	/**
	 * Allow output javascript files as module source type.
	 */
	outputModule?: boolean;

	/**
	 * Support WebAssembly as synchronous EcmaScript Module (outdated).
	 */
	syncWebAssembly?: boolean;

	/**
	 * Allow using top-level-await in EcmaScript Modules.
	 */
	topLevelAwait?: boolean;
}
declare abstract class ExportInfo {
	name: string;

	/**
	 * true: it is provided
	 * false: it is not provided
	 * null: only the runtime knows if it is provided
	 * undefined: it was not determined if it is provided
	 */
	provided?: null | boolean;

	/**
	 * is the export a terminal binding that should be checked for export star conflicts
	 */
	terminalBinding: boolean;

	/**
	 * true: it can be mangled
	 * false: is can not be mangled
	 * undefined: it was not determined if it can be mangled
	 */
	canMangleProvide?: boolean;

	/**
	 * true: it can be mangled
	 * false: is can not be mangled
	 * undefined: it was not determined if it can be mangled
	 */
	canMangleUse?: boolean;
	exportsInfoOwned: boolean;
	exportsInfo?: ExportsInfo;
	readonly canMangle?: boolean;
	setUsedInUnknownWay(runtime: RuntimeSpec): boolean;
	setUsedWithoutInfo(runtime: RuntimeSpec): boolean;
	setHasUseInfo(): void;
	setUsedConditionally(
		condition: (arg0: UsageStateType) => boolean,
		newValue: UsageStateType,
		runtime: RuntimeSpec
	): boolean;
	setUsed(newValue: UsageStateType, runtime: RuntimeSpec): boolean;
	unsetTarget(key?: any): boolean;
	setTarget(
		key: any,
		connection: ModuleGraphConnection,
		exportName?: string[],
		priority?: number
	): boolean;
	getUsed(runtime: RuntimeSpec): UsageStateType;

	/**
	 * get used name
	 */
	getUsedName(
		fallbackName: undefined | string,
		runtime: RuntimeSpec
	): string | false;
	hasUsedName(): boolean;

	/**
	 * Sets the mangled name of this export
	 */
	setUsedName(name: string): void;
	getTerminalBinding(
		moduleGraph: ModuleGraph,
		resolveTargetFilter?: (arg0: {
			module: Module;
			export?: string[];
		}) => boolean
	): undefined | ExportsInfo | ExportInfo;
	isReexport(): undefined | boolean;
	findTarget(
		moduleGraph: ModuleGraph,
		validTargetModuleFilter: (arg0: Module) => boolean
	): undefined | false | { module: Module; export?: string[] };
	getTarget(
		moduleGraph: ModuleGraph,
		resolveTargetFilter?: (arg0: {
			module: Module;
			export?: string[];
		}) => boolean
	): undefined | { module: Module; export?: string[] };

	/**
	 * Move the target forward as long resolveTargetFilter is fulfilled
	 */
	moveTarget(
		moduleGraph: ModuleGraph,
		resolveTargetFilter: (arg0: {
			module: Module;
			export?: string[];
		}) => boolean,
		updateOriginalConnection?: (arg0: {
			module: Module;
			export?: string[];
		}) => ModuleGraphConnection
	): undefined | { module: Module; export?: string[] };
	createNestedExportsInfo(): undefined | ExportsInfo;
	getNestedExportsInfo(): undefined | ExportsInfo;
	hasInfo(baseInfo?: any, runtime?: any): boolean;
	updateHash(hash?: any, runtime?: any): void;
	getUsedInfo(): string;
	getProvidedInfo():
		| "no provided info"
		| "maybe provided (runtime-defined)"
		| "provided"
		| "not provided";
	getRenameInfo():
		| string
		| "missing provision and use info prevents renaming"
		| "usage prevents renaming (no provision info)"
		| "missing provision info prevents renaming"
		| "missing usage info prevents renaming"
		| "usage prevents renaming"
		| "could be renamed"
		| "provision prevents renaming (no use info)"
		| "usage and provision prevents renaming"
		| "provision prevents renaming";
}
declare interface ExportSpec {
	/**
	 * the name of the export
	 */
	name: string;

	/**
	 * can the export be renamed (defaults to true)
	 */
	canMangle?: boolean;

	/**
	 * is the export a terminal binding that should be checked for export star conflicts
	 */
	terminalBinding?: boolean;

	/**
	 * nested exports
	 */
	exports?: (string | ExportSpec)[];

	/**
	 * when reexported: from which module
	 */
	from?: ModuleGraphConnection;

	/**
	 * when reexported: from which export
	 */
	export?: null | string[];

	/**
	 * when reexported: with which priority
	 */
	priority?: number;

	/**
	 * export is not visible, because another export blends over it
	 */
	hidden?: boolean;
}
type ExportedVariableInfo = string | ScopeInfo | VariableInfo;
declare abstract class ExportsInfo {
	readonly ownedExports: Iterable<ExportInfo>;
	readonly orderedOwnedExports: Iterable<ExportInfo>;
	readonly exports: Iterable<ExportInfo>;
	readonly orderedExports: Iterable<ExportInfo>;
	readonly otherExportsInfo: ExportInfo;
	setRedirectNamedTo(exportsInfo?: any): boolean;
	setHasProvideInfo(): void;
	setHasUseInfo(): void;
	getOwnExportInfo(name: string): ExportInfo;
	getExportInfo(name: string): ExportInfo;
	getReadOnlyExportInfo(name: string): ExportInfo;
	getReadOnlyExportInfoRecursive(name: string[]): undefined | ExportInfo;
	getNestedExportsInfo(name?: string[]): undefined | ExportsInfo;
	setUnknownExportsProvided(
		canMangle?: boolean,
		excludeExports?: Set<string>,
		targetKey?: any,
		targetModule?: ModuleGraphConnection,
		priority?: number
	): boolean;
	setUsedInUnknownWay(runtime: RuntimeSpec): boolean;
	setUsedWithoutInfo(runtime: RuntimeSpec): boolean;
	setAllKnownExportsUsed(runtime: RuntimeSpec): boolean;
	setUsedForSideEffectsOnly(runtime: RuntimeSpec): boolean;
	isUsed(runtime: RuntimeSpec): boolean;
	isModuleUsed(runtime: RuntimeSpec): boolean;
	getUsedExports(runtime: RuntimeSpec): null | boolean | SortableSet<string>;
	getProvidedExports(): null | true | string[];
	getRelevantExports(runtime: RuntimeSpec): ExportInfo[];
	isExportProvided(name: string | string[]): undefined | null | boolean;
	getUsageKey(runtime: RuntimeSpec): string;
	isEquallyUsed(runtimeA: RuntimeSpec, runtimeB: RuntimeSpec): boolean;
	getUsed(name: string | string[], runtime: RuntimeSpec): UsageStateType;
	getUsedName(
		name: string | string[],
		runtime: RuntimeSpec
	): string | false | string[];
	updateHash(hash: Hash, runtime: RuntimeSpec): void;
	getRestoreProvidedData(): any;
	restoreProvided(__0: {
		otherProvided: any;
		otherCanMangleProvide: any;
		otherTerminalBinding: any;
		exports: any;
	}): void;
}
declare interface ExportsSpec {
	/**
	 * exported names, true for unknown exports or null for no exports
	 */
	exports: null | true | (string | ExportSpec)[];

	/**
	 * when exports = true, list of unaffected exports
	 */
	excludeExports?: Set<string>;

	/**
	 * list of maybe prior exposed, but now hidden exports
	 */
	hideExports?: Set<string>;

	/**
	 * when reexported: from which module
	 */
	from?: ModuleGraphConnection;

	/**
	 * when reexported: with which priority
	 */
	priority?: number;

	/**
	 * can the export be renamed (defaults to true)
	 */
	canMangle?: boolean;

	/**
	 * are the exports terminal bindings that should be checked for export star conflicts
	 */
	terminalBinding?: boolean;

	/**
	 * module on which the result depends on
	 */
	dependencies?: Module[];
}
type Exposes = (string | ExposesObject)[] | ExposesObject;

/**
 * Advanced configuration for modules that should be exposed by this container.
 */
declare interface ExposesConfig {
	/**
	 * Request to a module that should be exposed by this container.
	 */
	import: string | string[];

	/**
	 * Custom chunk name for the exposed module.
	 */
	name?: string;
}

/**
 * Modules that should be exposed by this container. Property names are used as public paths.
 */
declare interface ExposesObject {
	[index: string]: string | ExposesConfig | string[];
}
type Expression =
	| UnaryExpression
	| ThisExpression
	| ArrayExpression
	| ObjectExpression
	| FunctionExpression
	| ArrowFunctionExpression
	| YieldExpression
	| SimpleLiteral
	| RegExpLiteral
	| BigIntLiteral
	| UpdateExpression
	| BinaryExpression
	| AssignmentExpression
	| LogicalExpression
	| MemberExpression
	| ConditionalExpression
	| SimpleCallExpression
	| NewExpression
	| SequenceExpression
	| TemplateLiteral
	| TaggedTemplateExpression
	| ClassExpression
	| MetaProperty
	| Identifier
	| AwaitExpression
	| ImportExpression
	| ChainExpression;
declare interface ExpressionExpressionInfo {
	type: "expression";
	rootInfo: string | VariableInfo;
	name: string;
	getMembers: () => string[];
}
type ExternalItem =
	| string
	| RegExp
	| (ExternalItemObjectKnown & ExternalItemObjectUnknown)
	| ((
			data: ExternalItemFunctionData,
			callback: (
				err?: Error,
				result?: string | boolean | string[] | { [index: string]: any }
			) => void
	  ) => void)
	| ((data: ExternalItemFunctionData) => Promise<ExternalItemValue>);

/**
 * Data object passed as argument when a function is set for 'externals'.
 */
declare interface ExternalItemFunctionData {
	/**
	 * The directory in which the request is placed.
	 */
	context?: string;

	/**
	 * Contextual information.
	 */
	contextInfo?: ModuleFactoryCreateDataContextInfo;

	/**
	 * Get a resolve function with the current resolver options.
	 */
	getResolve?: (
		options?: ResolveOptionsWebpackOptions
	) =>
		| ((
				context: string,
				request: string,
				callback: (err?: Error, result?: string) => void
		  ) => void)
		| ((context: string, request: string) => Promise<string>);

	/**
	 * The request as written by the user in the require/import expression/statement.
	 */
	request?: string;
}

/**
 * If an dependency matches exactly a property of the object, the property value is used as dependency.
 */
declare interface ExternalItemObjectKnown {
	/**
	 * Specify externals depending on the layer.
	 */
	byLayer?:
		| { [index: string]: ExternalItem }
		| ((layer: null | string) => ExternalItem);
}

/**
 * If an dependency matches exactly a property of the object, the property value is used as dependency.
 */
declare interface ExternalItemObjectUnknown {
	[index: string]: ExternalItemValue;
}
type ExternalItemValue = string | boolean | string[] | { [index: string]: any };
declare class ExternalModule extends Module {
	constructor(request?: any, type?: any, userRequest?: any);
	request: string | string[] | Record<string, string | string[]>;
	externalType: string;
	userRequest: string;
	getSourceData(
		runtimeTemplate?: any,
		moduleGraph?: any,
		chunkGraph?: any
	): SourceData;
}
declare interface ExternalModuleInfo {
	index: number;
	module: Module;
}
type Externals =
	| string
	| RegExp
	| ExternalItem[]
	| (ExternalItemObjectKnown & ExternalItemObjectUnknown)
	| ((
			data: ExternalItemFunctionData,
			callback: (
				err?: Error,
				result?: string | boolean | string[] | { [index: string]: any }
			) => void
	  ) => void)
	| ((data: ExternalItemFunctionData) => Promise<ExternalItemValue>);
declare class ExternalsPlugin {
	constructor(type: undefined | string, externals: Externals);
	type?: string;
	externals: Externals;

	/**
	 * Apply the plugin
	 */
	apply(compiler: Compiler): void;
}

/**
 * Enable presets of externals for specific targets.
 */
declare interface ExternalsPresets {
	/**
	 * Treat common electron built-in modules in main and preload context like 'electron', 'ipc' or 'shell' as external and load them via require() when used.
	 */
	electron?: boolean;

	/**
	 * Treat electron built-in modules in the main context like 'app', 'ipc-main' or 'shell' as external and load them via require() when used.
	 */
	electronMain?: boolean;

	/**
	 * Treat electron built-in modules in the preload context like 'web-frame', 'ipc-renderer' or 'shell' as external and load them via require() when used.
	 */
	electronPreload?: boolean;

	/**
	 * Treat electron built-in modules in the renderer context like 'web-frame', 'ipc-renderer' or 'shell' as external and load them via require() when used.
	 */
	electronRenderer?: boolean;

	/**
	 * Treat node.js built-in modules like fs, path or vm as external and load them via require() when used.
	 */
	node?: boolean;

	/**
	 * Treat NW.js legacy nw.gui module as external and load it via require() when used.
	 */
	nwjs?: boolean;

	/**
	 * Treat references to 'http(s)://...' and 'std:...' as external and load them via import when used (Note that this changes execution order as externals are executed before any other code in the chunk).
	 */
	web?: boolean;

	/**
	 * Treat references to 'http(s)://...' and 'std:...' as external and load them via async import() when used (Note that this external type is an async module, which has various effects on the execution).
	 */
	webAsync?: boolean;
}
type ExternalsType =
	| "var"
	| "module"
	| "assign"
	| "this"
	| "window"
	| "self"
	| "global"
	| "commonjs"
	| "commonjs2"
	| "commonjs-module"
	| "amd"
	| "amd-require"
	| "umd"
	| "umd2"
	| "jsonp"
	| "system"
	| "promise"
	| "import"
	| "script";
declare interface FactorizeModuleOptions {
	currentProfile: ModuleProfile;
	factory: ModuleFactory;
	dependencies: Dependency[];
	originModule: null | Module;
	contextInfo?: Partial<ModuleFactoryCreateDataContextInfo>;
	context?: string;
}
type FakeHook<T> = T & FakeHookMarker;
declare interface FakeHookMarker {}
declare interface FallbackCacheGroup {
	minSize: SplitChunksSizes;
	maxAsyncSize: SplitChunksSizes;
	maxInitialSize: SplitChunksSizes;
	automaticNameDelimiter: string;
}
declare class FetchCompileAsyncWasmPlugin {
	constructor();

	/**
	 * Apply the plugin
	 */
	apply(compiler: Compiler): void;
}
declare class FetchCompileWasmPlugin {
	constructor(options?: any);
	options: any;

	/**
	 * Apply the plugin
	 */
	apply(compiler: Compiler): void;
}

/**
 * Options object for persistent file-based caching.
 */
declare interface FileCacheOptions {
	/**
	 * Allows to collect unused memory allocated during deserialization. This requires copying data into smaller buffers and has a performance cost.
	 */
	allowCollectingMemory?: boolean;

	/**
	 * Dependencies the build depends on (in multiple categories, default categories: 'defaultWebpack').
	 */
	buildDependencies?: { [index: string]: string[] };

	/**
	 * Base directory for the cache (defaults to node_modules/.cache/webpack).
	 */
	cacheDirectory?: string;

	/**
	 * Locations for the cache (defaults to cacheDirectory / name).
	 */
	cacheLocation?: string;

	/**
	 * Algorithm used for generation the hash (see node.js crypto package).
	 */
	hashAlgorithm?: string;

	/**
	 * Time in ms after which idle period the cache storing should happen (only for store: 'pack').
	 */
	idleTimeout?: number;

	/**
	 * Time in ms after which idle period the initial cache storing should happen (only for store: 'pack').
	 */
	idleTimeoutForInitialStore?: number;

	/**
	 * List of paths that are managed by a package manager and contain a version or hash in its path so all files are immutable.
	 */
	immutablePaths?: string[];

	/**
	 * List of paths that are managed by a package manager and can be trusted to not be modified otherwise.
	 */
	managedPaths?: string[];

	/**
	 * Time for which unused cache entries stay in the filesystem cache at minimum (in milliseconds).
	 */
	maxAge?: number;

	/**
	 * Number of generations unused cache entries stay in memory cache at minimum (0 = no memory cache used, 1 = may be removed after unused for a single compilation, ..., Infinity: kept forever). Cache entries will be deserialized from disk when removed from memory cache.
	 */
	maxMemoryGenerations?: number;

	/**
	 * Name for the cache. Different names will lead to different coexisting caches.
	 */
	name?: string;

	/**
	 * When to store data to the filesystem. (pack: Store data when compiler is idle in a single file).
	 */
	store?: "pack";

	/**
	 * Filesystem caching.
	 */
	type: "filesystem";

	/**
	 * Version of the cache data. Different versions won't allow to reuse the cache and override existing content. Update the version when config changed in a way which doesn't allow to reuse cache. This will invalidate the cache.
	 */
	version?: string;
}
declare interface FileSystem {
	readFile: {
		(arg0: string, arg1: FileSystemCallback<string | Buffer>): void;
		(
			arg0: string,
			arg1: object,
			arg2: FileSystemCallback<string | Buffer>
		): void;
	};
	readdir: {
		(
			arg0: string,
			arg1: FileSystemCallback<(string | Buffer)[] | FileSystemDirent[]>
		): void;
		(
			arg0: string,
			arg1: object,
			arg2: FileSystemCallback<(string | Buffer)[] | FileSystemDirent[]>
		): void;
	};
	readJson?: {
		(arg0: string, arg1: FileSystemCallback<object>): void;
		(arg0: string, arg1: object, arg2: FileSystemCallback<object>): void;
	};
	readlink: {
		(arg0: string, arg1: FileSystemCallback<string | Buffer>): void;
		(
			arg0: string,
			arg1: object,
			arg2: FileSystemCallback<string | Buffer>
		): void;
	};
	lstat?: {
		(arg0: string, arg1: FileSystemCallback<FileSystemStats>): void;
		(
			arg0: string,
			arg1: object,
			arg2: FileSystemCallback<string | Buffer>
		): void;
	};
	stat: {
		(arg0: string, arg1: FileSystemCallback<FileSystemStats>): void;
		(
			arg0: string,
			arg1: object,
			arg2: FileSystemCallback<string | Buffer>
		): void;
	};
}
declare interface FileSystemCallback<T> {
	(err?: null | (PossibleFileSystemError & Error), result?: T): any;
}
declare interface FileSystemDirent {
	name: string | Buffer;
	isDirectory: () => boolean;
	isFile: () => boolean;
}
declare abstract class FileSystemInfo {
	fs: InputFileSystem;
	logger?: WebpackLogger;
	fileTimestampQueue: AsyncQueue<string, string, null | FileSystemInfoEntry>;
	fileHashQueue: AsyncQueue<string, string, null | string>;
	contextTimestampQueue: AsyncQueue<string, string, null | FileSystemInfoEntry>;
	contextHashQueue: AsyncQueue<string, string, null | string>;
	managedItemQueue: AsyncQueue<string, string, null | string>;
	managedItemDirectoryQueue: AsyncQueue<string, string, Set<string>>;
	managedPaths: string[];
	managedPathsWithSlash: string[];
	immutablePaths: string[];
	immutablePathsWithSlash: string[];
	logStatistics(): void;
	clear(): void;
	addFileTimestamps(
		map: Map<string, null | FileSystemInfoEntry | "ignore">
	): void;
	addContextTimestamps(
		map: Map<string, null | FileSystemInfoEntry | "ignore">
	): void;
	getFileTimestamp(
		path: string,
		callback: (
			arg0?: WebpackError,
			arg1?: null | FileSystemInfoEntry | "ignore"
		) => void
	): void;
	getContextTimestamp(
		path: string,
		callback: (
			arg0?: WebpackError,
			arg1?: null | FileSystemInfoEntry | "ignore"
		) => void
	): void;
	getFileHash(
		path: string,
		callback: (arg0?: WebpackError, arg1?: string) => void
	): void;
	getContextHash(
		path: string,
		callback: (arg0?: WebpackError, arg1?: string) => void
	): void;
	resolveBuildDependencies(
		context: string,
		deps: Iterable<string>,
		callback: (arg0?: Error, arg1?: ResolveBuildDependenciesResult) => void
	): void;
	checkResolveResultsValid(
		resolveResults: Map<string, string | false>,
		callback: (arg0?: Error, arg1?: boolean) => void
	): void;
	createSnapshot(
		startTime: number,
		files: Iterable<string>,
		directories: Iterable<string>,
		missing: Iterable<string>,
		options: {
			/**
			 * Use hashes of the content of the files/directories to determine invalidation.
			 */
			hash?: boolean;
			/**
			 * Use timestamps of the files/directories to determine invalidation.
			 */
			timestamp?: boolean;
		},
		callback: (arg0?: WebpackError, arg1?: Snapshot) => void
	): void;
	mergeSnapshots(snapshot1: Snapshot, snapshot2: Snapshot): Snapshot;
	checkSnapshotValid(
		snapshot: Snapshot,
		callback: (arg0?: WebpackError, arg1?: boolean) => void
	): void;
	getDeprecatedFileTimestamps(): Map<any, any>;
	getDeprecatedContextTimestamps(): Map<any, any>;
}
declare interface FileSystemInfoEntry {
	safeTime: number;
	timestamp?: number;
	timestampHash?: string;
}
declare interface FileSystemStats {
	isDirectory: () => boolean;
	isFile: () => boolean;
}
type FilterItemTypes = string | RegExp | ((value: string) => boolean);
declare interface GenerateContext {
	/**
	 * mapping from dependencies to templates
	 */
	dependencyTemplates: DependencyTemplates;

	/**
	 * the runtime template
	 */
	runtimeTemplate: RuntimeTemplate;

	/**
	 * the module graph
	 */
	moduleGraph: ModuleGraph;

	/**
	 * the chunk graph
	 */
	chunkGraph: ChunkGraph;

	/**
	 * the requirements for runtime
	 */
	runtimeRequirements: Set<string>;

	/**
	 * the runtime
	 */
	runtime: RuntimeSpec;

	/**
	 * when in concatenated module, information about other concatenated modules
	 */
	concatenationScope?: ConcatenationScope;

	/**
	 * which kind of code should be generated
	 */
	type: string;

	/**
	 * get access to the code generation data
	 */
	getData?: () => Map<string, any>;
}
declare class Generator {
	constructor();
	getTypes(module: NormalModule): Set<string>;
	getSize(module: NormalModule, type?: string): number;
	generate(module: NormalModule, __1: GenerateContext): Source;
	getConcatenationBailoutReason(
		module: NormalModule,
		context: ConcatenationBailoutReasonContext
	): undefined | string;
	updateHash(hash: Hash, __1: UpdateHashContextGenerator): void;
	static byType(map?: any): ByTypeGenerator;
}
type GeneratorOptionsByModuleType = GeneratorOptionsByModuleTypeKnown &
	GeneratorOptionsByModuleTypeUnknown;

/**
 * Specify options for each generator.
 */
declare interface GeneratorOptionsByModuleTypeKnown {
	/**
	 * Generator options for asset modules.
	 */
	asset?: AssetGeneratorOptions;

	/**
	 * Generator options for asset/inline modules.
	 */
	"asset/inline"?: AssetInlineGeneratorOptions;

	/**
	 * Generator options for asset/resource modules.
	 */
	"asset/resource"?: AssetResourceGeneratorOptions;

	/**
	 * No generator options are supported for this module type.
	 */
	javascript?: EmptyGeneratorOptions;

	/**
	 * No generator options are supported for this module type.
	 */
	"javascript/auto"?: EmptyGeneratorOptions;

	/**
	 * No generator options are supported for this module type.
	 */
	"javascript/dynamic"?: EmptyGeneratorOptions;

	/**
	 * No generator options are supported for this module type.
	 */
	"javascript/esm"?: EmptyGeneratorOptions;
}

/**
 * Specify options for each generator.
 */
declare interface GeneratorOptionsByModuleTypeUnknown {
	[index: string]: { [index: string]: any };
}
declare class GetChunkFilenameRuntimeModule extends RuntimeModule {
	constructor(
		contentType: string,
		name: string,
		global: string,
		getFilenameForChunk: (
			arg0: Chunk
		) => string | ((arg0: PathData, arg1?: AssetInfo) => string),
		allChunks: boolean
	);
	contentType: string;
	global: string;
	getFilenameForChunk: (
		arg0: Chunk
	) => string | ((arg0: PathData, arg1?: AssetInfo) => string);
	allChunks: boolean;

	/**
	 * Runtime modules without any dependencies to other runtime modules
	 */
	static STAGE_NORMAL: number;

	/**
	 * Runtime modules with simple dependencies on other runtime modules
	 */
	static STAGE_BASIC: number;

	/**
	 * Runtime modules which attach to handlers of other runtime modules
	 */
	static STAGE_ATTACH: number;

	/**
	 * Runtime modules which trigger actions on bootstrap
	 */
	static STAGE_TRIGGER: number;
}
declare interface GroupConfig {
	getKeys: (arg0?: any) => string[];
	createGroup: (arg0: string, arg1: any[], arg2: any[]) => object;
	getOptions?: (arg0: string, arg1: any[]) => GroupOptions;
}
declare interface GroupOptions {
	groupChildren?: boolean;
	force?: boolean;
	targetGroupCount?: number;
}
declare interface HMRJavascriptParserHooks {
	hotAcceptCallback: SyncBailHook<[any, string[]], void>;
	hotAcceptWithoutCallback: SyncBailHook<[any, string[]], void>;
}
declare interface HandleModuleCreationOptions {
	factory: ModuleFactory;
	dependencies: Dependency[];
	originModule: null | Module;
	contextInfo?: Partial<ModuleFactoryCreateDataContextInfo>;
	context?: string;

	/**
	 * recurse into dependencies of the created module
	 */
	recursive?: boolean;

	/**
	 * connect the resolved module with the origin module
	 */
	connectOrigin?: boolean;
}
declare class Hash {
	constructor();

	/**
	 * Update hash {@link https://nodejs.org/api/crypto.html#crypto_hash_update_data_inputencoding}
	 */
	update(data: string | Buffer, inputEncoding?: string): Hash;

	/**
	 * Calculates the digest {@link https://nodejs.org/api/crypto.html#crypto_hash_digest_encoding}
	 */
	digest(encoding?: string): string | Buffer;
}
declare interface HashableObject {
	updateHash: (arg0: Hash) => void;
}
declare class HashedModuleIdsPlugin {
	constructor(options?: HashedModuleIdsPluginOptions);
	options: HashedModuleIdsPluginOptions;
	apply(compiler?: any): void;
}
declare interface HashedModuleIdsPluginOptions {
	/**
	 * The context directory for creating names.
	 */
	context?: string;

	/**
	 * The encoding to use when generating the hash, defaults to 'base64'. All encodings from Node.JS' hash.digest are supported.
	 */
	hashDigest?: "hex" | "latin1" | "base64";

	/**
	 * The prefix length of the hash digest to use, defaults to 4.
	 */
	hashDigestLength?: number;

	/**
	 * The hashing algorithm to use, defaults to 'md4'. All functions from Node.JS' crypto.createHash are supported.
	 */
	hashFunction?: string;
}
declare abstract class HelperRuntimeModule extends RuntimeModule {}
declare class HotModuleReplacementPlugin {
	constructor(options?: any);
	options: any;

	/**
	 * Apply the plugin
	 */
	apply(compiler: Compiler): void;
	static getParserHooks(parser: JavascriptParser): HMRJavascriptParserHooks;
}

/**
 * These properties are added by the HotModuleReplacementPlugin
 */
declare interface HotModuleReplacementPluginLoaderContext {
	hot?: boolean;
}
declare class HotUpdateChunk extends Chunk {
	constructor();
}
declare class HttpUriPlugin {
	constructor();

	/**
	 * Apply the plugin
	 */
	apply(compiler: Compiler): void;
}
declare class HttpsUriPlugin {
	constructor();

	/**
	 * Apply the plugin
	 */
	apply(compiler: Compiler): void;
}
declare interface IDirent {
	isFile: () => boolean;
	isDirectory: () => boolean;
	isBlockDevice: () => boolean;
	isCharacterDevice: () => boolean;
	isSymbolicLink: () => boolean;
	isFIFO: () => boolean;
	isSocket: () => boolean;
	name: string | Buffer;
}
declare interface IStats {
	isFile: () => boolean;
	isDirectory: () => boolean;
	isBlockDevice: () => boolean;
	isCharacterDevice: () => boolean;
	isSymbolicLink: () => boolean;
	isFIFO: () => boolean;
	isSocket: () => boolean;
	dev: number | bigint;
	ino: number | bigint;
	mode: number | bigint;
	nlink: number | bigint;
	uid: number | bigint;
	gid: number | bigint;
	rdev: number | bigint;
	size: number | bigint;
	blksize: number | bigint;
	blocks: number | bigint;
	atimeMs: number | bigint;
	mtimeMs: number | bigint;
	ctimeMs: number | bigint;
	birthtimeMs: number | bigint;
	atime: Date;
	mtime: Date;
	ctime: Date;
	birthtime: Date;
}
declare class IgnorePlugin {
	constructor(options: IgnorePluginOptions);
	options: IgnorePluginOptions;

	/**
	 * Note that if "contextRegExp" is given, both the "resourceRegExp"
	 * and "contextRegExp" have to match.
	 */
	checkIgnore(resolveData: ResolveData): undefined | false;

	/**
	 * Apply the plugin
	 */
	apply(compiler: Compiler): void;
}
type IgnorePluginOptions =
	| {
			/**
			 * A RegExp to test the context (directory) against.
			 */
			contextRegExp?: RegExp;
			/**
			 * A RegExp to test the request against.
			 */
			resourceRegExp?: RegExp;
	  }
	| {
			/**
			 * A filter function for resource and context.
			 */
			checkResource?: (resource: string, context: string) => boolean;
	  };
<<<<<<< HEAD
declare interface ImportModuleOptions {
	/**
	 * the target layer
	 */
	layer?: string;

	/**
	 * the target public path
	 */
	publicPath?: string;
}
type ImportSource = undefined | null | string | SimpleLiteral | RegExpLiteral;
=======
type ImportSource =
	| undefined
	| null
	| string
	| SimpleLiteral
	| RegExpLiteral
	| BigIntLiteral;
>>>>>>> b7373308

/**
 * Options for infrastructure level logging.
 */
declare interface InfrastructureLogging {
	/**
	 * Only appends lines to the output. Avoids updating existing output e. g. for status messages. This option is only used when no custom console is provided.
	 */
	appendOnly?: boolean;

	/**
	 * Enables/Disables colorful output. This option is only used when no custom console is provided.
	 */
	colors?: boolean;

	/**
	 * Custom console used for logging.
	 */
	console?: Console;

	/**
	 * Enable debug logging for specific loggers.
	 */
	debug?:
		| string
		| boolean
		| RegExp
		| FilterItemTypes[]
		| ((value: string) => boolean);

	/**
	 * Log level.
	 */
	level?: "none" | "verbose" | "error" | "warn" | "info" | "log";

	/**
	 * Stream used for logging output. Defaults to process.stderr. This option is only used when no custom console is provided.
	 */
	stream?: NodeJS.WritableStream;
}
declare abstract class InitFragment {
	content: string | Source;
	stage: number;
	position: number;
	key?: string;
	endContent?: string | Source;
	getContent(generateContext: GenerateContext): string | Source;
	getEndContent(generateContext: GenerateContext): undefined | string | Source;
	merge: any;
}
declare interface InputFileSystem {
	readFile: (
		arg0: string,
		arg1: (arg0?: NodeJS.ErrnoException, arg1?: string | Buffer) => void
	) => void;
	readJson?: (
		arg0: string,
		arg1: (arg0?: Error | NodeJS.ErrnoException, arg1?: any) => void
	) => void;
	readlink: (
		arg0: string,
		arg1: (arg0?: NodeJS.ErrnoException, arg1?: string | Buffer) => void
	) => void;
	readdir: (
		arg0: string,
		arg1: (
			arg0?: NodeJS.ErrnoException,
			arg1?: (string | Buffer)[] | IDirent[]
		) => void
	) => void;
	stat: (
		arg0: string,
		arg1: (arg0?: NodeJS.ErrnoException, arg1?: IStats) => void
	) => void;
	realpath?: (
		arg0: string,
		arg1: (arg0?: NodeJS.ErrnoException, arg1?: string | Buffer) => void
	) => void;
	purge?: (arg0?: string) => void;
	join?: (arg0: string, arg1: string) => string;
	relative?: (arg0: string, arg1: string) => string;
	dirname?: (arg0: string) => string;
}
type IntermediateFileSystem = InputFileSystem &
	OutputFileSystem &
	IntermediateFileSystemExtras;
declare interface IntermediateFileSystemExtras {
	mkdirSync: (arg0: string) => void;
	createWriteStream: (arg0: string) => NodeJS.WritableStream;
	open: (
		arg0: string,
		arg1: string,
		arg2: (arg0?: NodeJS.ErrnoException, arg1?: number) => void
	) => void;
	read: (
		arg0: number,
		arg1: Buffer,
		arg2: number,
		arg3: number,
		arg4: number,
		arg5: (arg0?: NodeJS.ErrnoException, arg1?: number) => void
	) => void;
	close: (arg0: number, arg1: (arg0?: NodeJS.ErrnoException) => void) => void;
	rename: (
		arg0: string,
		arg1: string,
		arg2: (arg0?: NodeJS.ErrnoException) => void
	) => void;
}
type InternalCell<T> = T | typeof TOMBSTONE | typeof UNDEFINED_MARKER;
declare abstract class ItemCacheFacade {
	get<T>(callback: CallbackCache<T>): void;
	getPromise<T>(): Promise<T>;
	store<T>(data: T, callback: CallbackCache<void>): void;
	storePromise<T>(data: T): Promise<void>;
	provide<T>(
		computer: (arg0: CallbackNormalErrorCache<T>) => void,
		callback: CallbackNormalErrorCache<T>
	): void;
	providePromise<T>(computer: () => T | Promise<T>): Promise<T>;
}
declare class JavascriptModulesPlugin {
	constructor(options?: object);
	options: object;

	/**
	 * Apply the plugin
	 */
	apply(compiler: Compiler): void;
	renderModule(
		module: Module,
		renderContext: RenderContextObject,
		hooks: CompilationHooksJavascriptModulesPlugin,
		factory: boolean | "strict"
	): Source;
	renderChunk(
		renderContext: RenderContextObject,
		hooks: CompilationHooksJavascriptModulesPlugin
	): Source;
	renderMain(
		renderContext: MainRenderContext,
		hooks: CompilationHooksJavascriptModulesPlugin,
		compilation: Compilation
	): Source;
	updateHashWithBootstrap(
		hash: Hash,
		renderContext: RenderBootstrapContext,
		hooks: CompilationHooksJavascriptModulesPlugin
	): void;
	renderBootstrap(
		renderContext: RenderBootstrapContext,
		hooks: CompilationHooksJavascriptModulesPlugin
	): {
		header: string[];
		beforeStartup: string[];
		startup: string[];
		afterStartup: string[];
		allowInlineStartup: boolean;
	};
	renderRequire(
		renderContext: RenderBootstrapContext,
		hooks: CompilationHooksJavascriptModulesPlugin
	): string;
	static getCompilationHooks(
		compilation: Compilation
	): CompilationHooksJavascriptModulesPlugin;
	static getChunkFilenameTemplate(chunk?: any, outputOptions?: any): any;
	static chunkHasJs: (chunk: Chunk, chunkGraph: ChunkGraph) => boolean;
}
declare class JavascriptParser extends Parser {
	constructor(sourceType?: "module" | "script" | "auto");
	hooks: Readonly<{
		evaluateTypeof: HookMap<
			SyncBailHook<
				[UnaryExpression],
				undefined | null | BasicEvaluatedExpression
			>
		>;
		evaluate: HookMap<
			SyncBailHook<[Expression], undefined | null | BasicEvaluatedExpression>
		>;
		evaluateIdentifier: HookMap<
			SyncBailHook<
				[ThisExpression | MemberExpression | MetaProperty | Identifier],
				undefined | null | BasicEvaluatedExpression
			>
		>;
		evaluateDefinedIdentifier: HookMap<
			SyncBailHook<
				[ThisExpression | MemberExpression | Identifier],
				undefined | null | BasicEvaluatedExpression
			>
		>;
		evaluateCallExpressionMember: HookMap<
			SyncBailHook<
				[CallExpression, undefined | BasicEvaluatedExpression],
				undefined | null | BasicEvaluatedExpression
			>
		>;
		isPure: HookMap<
			SyncBailHook<
				[
					(
						| UnaryExpression
						| ThisExpression
						| ArrayExpression
						| ObjectExpression
						| FunctionExpression
						| ArrowFunctionExpression
						| YieldExpression
						| SimpleLiteral
						| RegExpLiteral
						| BigIntLiteral
						| UpdateExpression
						| BinaryExpression
						| AssignmentExpression
						| LogicalExpression
						| MemberExpression
						| ConditionalExpression
						| SimpleCallExpression
						| NewExpression
						| SequenceExpression
						| TemplateLiteral
						| TaggedTemplateExpression
						| ClassExpression
						| MetaProperty
						| Identifier
						| AwaitExpression
						| ImportExpression
						| ChainExpression
						| FunctionDeclaration
						| VariableDeclaration
						| ClassDeclaration
					),
					number
				],
				boolean | void
			>
		>;
		preStatement: SyncBailHook<
			[
				| FunctionDeclaration
				| VariableDeclaration
				| ClassDeclaration
				| ExpressionStatement
				| BlockStatement
				| EmptyStatement
				| DebuggerStatement
				| WithStatement
				| ReturnStatement
				| LabeledStatement
				| BreakStatement
				| ContinueStatement
				| IfStatement
				| SwitchStatement
				| ThrowStatement
				| TryStatement
				| WhileStatement
				| DoWhileStatement
				| ForStatement
				| ForInStatement
				| ForOfStatement
				| ImportDeclaration
				| ExportNamedDeclaration
				| ExportDefaultDeclaration
				| ExportAllDeclaration
			],
			boolean | void
		>;
		blockPreStatement: SyncBailHook<
			[
				| FunctionDeclaration
				| VariableDeclaration
				| ClassDeclaration
				| ExpressionStatement
				| BlockStatement
				| EmptyStatement
				| DebuggerStatement
				| WithStatement
				| ReturnStatement
				| LabeledStatement
				| BreakStatement
				| ContinueStatement
				| IfStatement
				| SwitchStatement
				| ThrowStatement
				| TryStatement
				| WhileStatement
				| DoWhileStatement
				| ForStatement
				| ForInStatement
				| ForOfStatement
				| ImportDeclaration
				| ExportNamedDeclaration
				| ExportDefaultDeclaration
				| ExportAllDeclaration
			],
			boolean | void
		>;
		statement: SyncBailHook<
			[
				| FunctionDeclaration
				| VariableDeclaration
				| ClassDeclaration
				| ExpressionStatement
				| BlockStatement
				| EmptyStatement
				| DebuggerStatement
				| WithStatement
				| ReturnStatement
				| LabeledStatement
				| BreakStatement
				| ContinueStatement
				| IfStatement
				| SwitchStatement
				| ThrowStatement
				| TryStatement
				| WhileStatement
				| DoWhileStatement
				| ForStatement
				| ForInStatement
				| ForOfStatement
				| ImportDeclaration
				| ExportNamedDeclaration
				| ExportDefaultDeclaration
				| ExportAllDeclaration
			],
			boolean | void
		>;
		statementIf: SyncBailHook<[IfStatement], boolean | void>;
		classExtendsExpression: SyncBailHook<
			[Expression, ClassExpression | ClassDeclaration],
			boolean | void
		>;
		classBodyElement: SyncBailHook<
			[MethodDefinition, ClassExpression | ClassDeclaration],
			boolean | void
		>;
		label: HookMap<SyncBailHook<[LabeledStatement], boolean | void>>;
		import: SyncBailHook<[Statement, ImportSource], boolean | void>;
		importSpecifier: SyncBailHook<
			[Statement, ImportSource, string, string],
			boolean | void
		>;
		export: SyncBailHook<[Statement], boolean | void>;
		exportImport: SyncBailHook<[Statement, ImportSource], boolean | void>;
		exportDeclaration: SyncBailHook<[Statement, Declaration], boolean | void>;
		exportExpression: SyncBailHook<[Statement, Declaration], boolean | void>;
		exportSpecifier: SyncBailHook<
			[Statement, string, string, undefined | number],
			boolean | void
		>;
		exportImportSpecifier: SyncBailHook<
			[Statement, ImportSource, string, string, undefined | number],
			boolean | void
		>;
		preDeclarator: SyncBailHook<
			[VariableDeclarator, Statement],
			boolean | void
		>;
		declarator: SyncBailHook<[VariableDeclarator, Statement], boolean | void>;
		varDeclaration: HookMap<SyncBailHook<[Declaration], boolean | void>>;
		varDeclarationLet: HookMap<SyncBailHook<[Declaration], boolean | void>>;
		varDeclarationConst: HookMap<SyncBailHook<[Declaration], boolean | void>>;
		varDeclarationVar: HookMap<SyncBailHook<[Declaration], boolean | void>>;
		pattern: HookMap<SyncBailHook<[Identifier], boolean | void>>;
		canRename: HookMap<SyncBailHook<[Expression], boolean | void>>;
		rename: HookMap<SyncBailHook<[Expression], boolean | void>>;
		assign: HookMap<SyncBailHook<[AssignmentExpression], boolean | void>>;
		assignMemberChain: HookMap<
			SyncBailHook<[AssignmentExpression, string[]], boolean | void>
		>;
		typeof: HookMap<SyncBailHook<[Expression], boolean | void>>;
		importCall: SyncBailHook<[Expression], boolean | void>;
		topLevelAwait: SyncBailHook<[Expression], boolean | void>;
		call: HookMap<SyncBailHook<[Expression], boolean | void>>;
		callMemberChain: HookMap<
			SyncBailHook<[CallExpression, string[]], boolean | void>
		>;
		memberChainOfCallMemberChain: HookMap<
			SyncBailHook<
				[Expression, string[], CallExpression, string[]],
				boolean | void
			>
		>;
		callMemberChainOfCallMemberChain: HookMap<
			SyncBailHook<
				[Expression, string[], CallExpression, string[]],
				boolean | void
			>
		>;
		optionalChaining: SyncBailHook<[ChainExpression], boolean | void>;
		new: HookMap<SyncBailHook<[NewExpression], boolean | void>>;
		expression: HookMap<SyncBailHook<[Expression], boolean | void>>;
		expressionMemberChain: HookMap<
			SyncBailHook<[Expression, string[]], boolean | void>
		>;
		unhandledExpressionMemberChain: HookMap<
			SyncBailHook<[Expression, string[]], boolean | void>
		>;
		expressionConditionalOperator: SyncBailHook<[Expression], boolean | void>;
		expressionLogicalOperator: SyncBailHook<[Expression], boolean | void>;
		program: SyncBailHook<[Program, Comment[]], boolean | void>;
		finish: SyncBailHook<[Program, Comment[]], boolean | void>;
	}>;
	sourceType: "module" | "script" | "auto";
	scope: ScopeInfo;
	state: ParserState;
	comments: any;
	semicolons: any;
	statementPath: (
		| UnaryExpression
		| ThisExpression
		| ArrayExpression
		| ObjectExpression
		| FunctionExpression
		| ArrowFunctionExpression
		| YieldExpression
		| SimpleLiteral
		| RegExpLiteral
		| BigIntLiteral
		| UpdateExpression
		| BinaryExpression
		| AssignmentExpression
		| LogicalExpression
		| MemberExpression
		| ConditionalExpression
		| SimpleCallExpression
		| NewExpression
		| SequenceExpression
		| TemplateLiteral
		| TaggedTemplateExpression
		| ClassExpression
		| MetaProperty
		| Identifier
		| AwaitExpression
		| ImportExpression
		| ChainExpression
		| FunctionDeclaration
		| VariableDeclaration
		| ClassDeclaration
		| ExpressionStatement
		| BlockStatement
		| EmptyStatement
		| DebuggerStatement
		| WithStatement
		| ReturnStatement
		| LabeledStatement
		| BreakStatement
		| ContinueStatement
		| IfStatement
		| SwitchStatement
		| ThrowStatement
		| TryStatement
		| WhileStatement
		| DoWhileStatement
		| ForStatement
		| ForInStatement
		| ForOfStatement
	)[];
	prevStatement: any;
	currentTagData: any;
	getRenameIdentifier(expr?: any): undefined | string;
	walkClass(classy: ClassExpression | ClassDeclaration): void;
	walkMethodDefinition(methodDefinition?: any): void;
	preWalkStatements(statements?: any): void;
	blockPreWalkStatements(statements?: any): void;
	walkStatements(statements?: any): void;
	preWalkStatement(statement?: any): void;
	blockPreWalkStatement(statement?: any): void;
	walkStatement(statement?: any): void;

	/**
	 * Walks a statements that is nested within a parent statement
	 * and can potentially be a non-block statement.
	 * This enforces the nested statement to never be in ASI position.
	 */
	walkNestedStatement(statement: Statement): void;
	preWalkBlockStatement(statement?: any): void;
	walkBlockStatement(statement?: any): void;
	walkExpressionStatement(statement?: any): void;
	preWalkIfStatement(statement?: any): void;
	walkIfStatement(statement?: any): void;
	preWalkLabeledStatement(statement?: any): void;
	walkLabeledStatement(statement?: any): void;
	preWalkWithStatement(statement?: any): void;
	walkWithStatement(statement?: any): void;
	preWalkSwitchStatement(statement?: any): void;
	walkSwitchStatement(statement?: any): void;
	walkTerminatingStatement(statement?: any): void;
	walkReturnStatement(statement?: any): void;
	walkThrowStatement(statement?: any): void;
	preWalkTryStatement(statement?: any): void;
	walkTryStatement(statement?: any): void;
	preWalkWhileStatement(statement?: any): void;
	walkWhileStatement(statement?: any): void;
	preWalkDoWhileStatement(statement?: any): void;
	walkDoWhileStatement(statement?: any): void;
	preWalkForStatement(statement?: any): void;
	walkForStatement(statement?: any): void;
	preWalkForInStatement(statement?: any): void;
	walkForInStatement(statement?: any): void;
	preWalkForOfStatement(statement?: any): void;
	walkForOfStatement(statement?: any): void;
	preWalkFunctionDeclaration(statement?: any): void;
	walkFunctionDeclaration(statement?: any): void;
	blockPreWalkImportDeclaration(statement?: any): void;
	enterDeclaration(declaration?: any, onIdent?: any): void;
	blockPreWalkExportNamedDeclaration(statement?: any): void;
	walkExportNamedDeclaration(statement?: any): void;
	blockPreWalkExportDefaultDeclaration(statement?: any): void;
	walkExportDefaultDeclaration(statement?: any): void;
	blockPreWalkExportAllDeclaration(statement?: any): void;
	preWalkVariableDeclaration(statement?: any): void;
	blockPreWalkVariableDeclaration(statement?: any): void;
	walkVariableDeclaration(statement?: any): void;
	blockPreWalkClassDeclaration(statement?: any): void;
	walkClassDeclaration(statement?: any): void;
	preWalkSwitchCases(switchCases?: any): void;
	walkSwitchCases(switchCases?: any): void;
	preWalkCatchClause(catchClause?: any): void;
	walkCatchClause(catchClause?: any): void;
	walkPattern(pattern?: any): void;
	walkAssignmentPattern(pattern?: any): void;
	walkObjectPattern(pattern?: any): void;
	walkArrayPattern(pattern?: any): void;
	walkRestElement(pattern?: any): void;
	walkExpressions(expressions?: any): void;
	walkExpression(expression?: any): void;
	walkAwaitExpression(expression?: any): void;
	walkArrayExpression(expression?: any): void;
	walkSpreadElement(expression?: any): void;
	walkObjectExpression(expression?: any): void;
	walkProperty(prop?: any): void;
	walkFunctionExpression(expression?: any): void;
	walkArrowFunctionExpression(expression?: any): void;
	walkSequenceExpression(expression: SequenceExpression): void;
	walkUpdateExpression(expression?: any): void;
	walkUnaryExpression(expression?: any): void;
	walkLeftRightExpression(expression?: any): void;
	walkBinaryExpression(expression?: any): void;
	walkLogicalExpression(expression?: any): void;
	walkAssignmentExpression(expression?: any): void;
	walkConditionalExpression(expression?: any): void;
	walkNewExpression(expression?: any): void;
	walkYieldExpression(expression?: any): void;
	walkTemplateLiteral(expression?: any): void;
	walkTaggedTemplateExpression(expression?: any): void;
	walkClassExpression(expression?: any): void;
	walkChainExpression(expression: ChainExpression): void;
	walkImportExpression(expression?: any): void;
	walkCallExpression(expression?: any): void;
	walkMemberExpression(expression?: any): void;
	walkMemberExpressionWithExpressionName(
		expression?: any,
		name?: any,
		rootInfo?: any,
		members?: any,
		onUnhandled?: any
	): void;
	walkThisExpression(expression?: any): void;
	walkIdentifier(expression?: any): void;
	walkMetaProperty(metaProperty: MetaProperty): void;
	callHooksForExpression(hookMap: any, expr: any, ...args: any[]): any;
	callHooksForExpressionWithFallback<T, R>(
		hookMap: HookMap<SyncBailHook<T, R>>,
		expr: MemberExpression,
		fallback: (
			arg0: string,
			arg1: string | ScopeInfo | VariableInfo,
			arg2: () => string[]
		) => any,
		defined: (arg0: string) => any,
		...args: AsArray<T>
	): R;
	callHooksForName<T, R>(
		hookMap: HookMap<SyncBailHook<T, R>>,
		name: string,
		...args: AsArray<T>
	): R;
	callHooksForInfo<T, R>(
		hookMap: HookMap<SyncBailHook<T, R>>,
		info: ExportedVariableInfo,
		...args: AsArray<T>
	): R;
	callHooksForInfoWithFallback<T, R>(
		hookMap: HookMap<SyncBailHook<T, R>>,
		info: ExportedVariableInfo,
		fallback: (arg0: string) => any,
		defined: () => any,
		...args: AsArray<T>
	): R;
	callHooksForNameWithFallback<T, R>(
		hookMap: HookMap<SyncBailHook<T, R>>,
		name: string,
		fallback: (arg0: string) => any,
		defined: () => any,
		...args: AsArray<T>
	): R;
	inScope(params: any, fn: () => void): void;
	inFunctionScope(hasThis?: any, params?: any, fn?: any): void;
	inBlockScope(fn?: any): void;
	detectMode(statements?: any): void;
	enterPatterns(patterns?: any, onIdent?: any): void;
	enterPattern(pattern?: any, onIdent?: any): void;
	enterIdentifier(pattern?: any, onIdent?: any): void;
	enterObjectPattern(pattern?: any, onIdent?: any): void;
	enterArrayPattern(pattern?: any, onIdent?: any): void;
	enterRestElement(pattern?: any, onIdent?: any): void;
	enterAssignmentPattern(pattern?: any, onIdent?: any): void;
	evaluateExpression(
		expression: Expression
	): undefined | BasicEvaluatedExpression;
	parseString(expression?: any): any;
	parseCalculatedString(expression?: any): any;
	evaluate(source?: any): undefined | BasicEvaluatedExpression;
	isPure(
		expr:
			| undefined
			| null
			| UnaryExpression
			| ThisExpression
			| ArrayExpression
			| ObjectExpression
			| FunctionExpression
			| ArrowFunctionExpression
			| YieldExpression
			| SimpleLiteral
			| RegExpLiteral
			| BigIntLiteral
			| UpdateExpression
			| BinaryExpression
			| AssignmentExpression
			| LogicalExpression
			| MemberExpression
			| ConditionalExpression
			| SimpleCallExpression
			| NewExpression
			| SequenceExpression
			| TemplateLiteral
			| TaggedTemplateExpression
			| ClassExpression
			| MetaProperty
			| Identifier
			| AwaitExpression
			| ImportExpression
			| ChainExpression
			| FunctionDeclaration
			| VariableDeclaration
			| ClassDeclaration,
		commentsStartPos: number
	): boolean;
	getComments(range?: any): any[];
	isAsiPosition(pos: number): boolean;
	unsetAsiPosition(pos: number): void;
	isStatementLevelExpression(expr?: any): boolean;
	getTagData(name?: any, tag?: any): any;
	tagVariable(name?: any, tag?: any, data?: any): void;
	defineVariable(name?: any): void;
	undefineVariable(name?: any): void;
	isVariableDefined(name?: any): boolean;
	getVariableInfo(name: string): ExportedVariableInfo;
	setVariable(name: string, variableInfo: ExportedVariableInfo): void;
	parseCommentOptions(
		range?: any
	): { options: null; errors: null } | { options: object; errors: any[] };
	extractMemberExpressionChain(
		expression: MemberExpression
	): {
		members: string[];
		object:
			| UnaryExpression
			| ThisExpression
			| ArrayExpression
			| ObjectExpression
			| FunctionExpression
			| ArrowFunctionExpression
			| YieldExpression
			| SimpleLiteral
			| RegExpLiteral
			| BigIntLiteral
			| UpdateExpression
			| BinaryExpression
			| AssignmentExpression
			| LogicalExpression
			| MemberExpression
			| ConditionalExpression
			| SimpleCallExpression
			| NewExpression
			| SequenceExpression
			| TemplateLiteral
			| TaggedTemplateExpression
			| ClassExpression
			| MetaProperty
			| Identifier
			| AwaitExpression
			| ImportExpression
			| ChainExpression
			| Super;
	};
	getFreeInfoFromVariable(
		varName: string
	): { name: string; info: string | VariableInfo };
	getMemberExpressionInfo(
		expression: MemberExpression,
		allowedTypes: number
	): undefined | CallExpressionInfo | ExpressionExpressionInfo;
	getNameForExpression(
		expression: MemberExpression
	): {
		name: string;
		rootInfo: ExportedVariableInfo;
		getMembers: () => string[];
	};
	static ALLOWED_MEMBER_TYPES_ALL: 3;
	static ALLOWED_MEMBER_TYPES_EXPRESSION: 2;
	static ALLOWED_MEMBER_TYPES_CALL_EXPRESSION: 1;
}

/**
 * Parser options for javascript modules.
 */
declare interface JavascriptParserOptions {
	[index: string]: any;

	/**
	 * Set the value of `require.amd` and `define.amd`. Or disable AMD support.
	 */
	amd?: false | { [index: string]: any };

	/**
	 * Enable/disable special handling for browserify bundles.
	 */
	browserify?: boolean;

	/**
	 * Enable/disable parsing of CommonJs syntax.
	 */
	commonjs?: boolean;

	/**
	 * Enable/disable parsing of magic comments in CommonJs syntax.
	 */
	commonjsMagicComments?: boolean;

	/**
	 * Enable warnings for full dynamic dependencies.
	 */
	exprContextCritical?: boolean;

	/**
	 * Enable recursive directory lookup for full dynamic dependencies.
	 */
	exprContextRecursive?: boolean;

	/**
	 * Sets the default regular expression for full dynamic dependencies.
	 */
	exprContextRegExp?: boolean | RegExp;

	/**
	 * Set the default request for full dynamic dependencies.
	 */
	exprContextRequest?: string;

	/**
	 * Enable/disable parsing of EcmaScript Modules syntax.
	 */
	harmony?: boolean;

	/**
	 * Enable/disable parsing of import() syntax.
	 */
	import?: boolean;

	/**
	 * Include polyfills or mocks for various node stuff.
	 */
	node?: false | NodeOptions;

	/**
	 * Enable/disable parsing of require.context syntax.
	 */
	requireContext?: boolean;

	/**
	 * Enable/disable parsing of require.ensure syntax.
	 */
	requireEnsure?: boolean;

	/**
	 * Enable/disable parsing of require.include syntax.
	 */
	requireInclude?: boolean;

	/**
	 * Enable/disable parsing of require.js special syntax like require.config, requirejs.config, require.version and requirejs.onError.
	 */
	requireJs?: boolean;

	/**
	 * Emit errors instead of warnings when imported names don't exist in imported module.
	 */
	strictExportPresence?: boolean;

	/**
	 * Handle the this context correctly according to the spec for namespace objects.
	 */
	strictThisContextOnImports?: boolean;

	/**
	 * Enable/disable parsing of System.js special syntax like System.import, System.get, System.set and System.register.
	 */
	system?: boolean;

	/**
	 * Enable warnings when using the require function in a not statically analyse-able way.
	 */
	unknownContextCritical?: boolean;

	/**
	 * Enable recursive directory lookup when using the require function in a not statically analyse-able way.
	 */
	unknownContextRecursive?: boolean;

	/**
	 * Sets the regular expression when using the require function in a not statically analyse-able way.
	 */
	unknownContextRegExp?: boolean | RegExp;

	/**
	 * Sets the request when using the require function in a not statically analyse-able way.
	 */
	unknownContextRequest?: string;

	/**
	 * Enable/disable parsing of new URL() syntax.
	 */
	url?: boolean | "relative";

	/**
	 * Disable or configure parsing of WebWorker syntax like new Worker() or navigator.serviceWorker.register().
	 */
	worker?: boolean | string[];

	/**
	 * Enable warnings for partial dynamic dependencies.
	 */
	wrappedContextCritical?: boolean;

	/**
	 * Enable recursive directory lookup for partial dynamic dependencies.
	 */
	wrappedContextRecursive?: boolean;

	/**
	 * Set the inner regular expression for partial dynamic dependencies.
	 */
	wrappedContextRegExp?: RegExp;
}
declare class JsonpChunkLoadingRuntimeModule extends RuntimeModule {
	constructor(runtimeRequirements?: any);
	static getCompilationHooks(
		compilation: Compilation
	): JsonpCompilationPluginHooks;

	/**
	 * Runtime modules without any dependencies to other runtime modules
	 */
	static STAGE_NORMAL: number;

	/**
	 * Runtime modules with simple dependencies on other runtime modules
	 */
	static STAGE_BASIC: number;

	/**
	 * Runtime modules which attach to handlers of other runtime modules
	 */
	static STAGE_ATTACH: number;

	/**
	 * Runtime modules which trigger actions on bootstrap
	 */
	static STAGE_TRIGGER: number;
}
declare interface JsonpCompilationPluginHooks {
	linkPreload: SyncWaterfallHook<[string, Chunk]>;
	linkPrefetch: SyncWaterfallHook<[string, Chunk]>;
}
declare class JsonpTemplatePlugin {
	constructor();

	/**
	 * Apply the plugin
	 */
	apply(compiler: Compiler): void;
	static getCompilationHooks(
		compilation: Compilation
	): JsonpCompilationPluginHooks;
}
declare interface KnownAssetInfo {
	/**
	 * true, if the asset can be long term cached forever (contains a hash)
	 */
	immutable?: boolean;

	/**
	 * whether the asset is minimized
	 */
	minimized?: boolean;

	/**
	 * the value(s) of the full hash used for this asset
	 */
	fullhash?: string | string[];

	/**
	 * the value(s) of the chunk hash used for this asset
	 */
	chunkhash?: string | string[];

	/**
	 * the value(s) of the module hash used for this asset
	 */
	modulehash?: string | string[];

	/**
	 * the value(s) of the content hash used for this asset
	 */
	contenthash?: string | string[];

	/**
	 * when asset was created from a source file (potentially transformed), the original filename relative to compilation context
	 */
	sourceFilename?: string;

	/**
	 * size in bytes, only set after asset has been emitted
	 */
	size?: number;

	/**
	 * true, when asset is only used for development and doesn't count towards user-facing assets
	 */
	development?: boolean;

	/**
	 * true, when asset ships data for updating an existing application (HMR)
	 */
	hotModuleReplacement?: boolean;

	/**
	 * true, when asset is javascript and an ESM
	 */
	javascriptModule?: boolean;

	/**
	 * object of pointers to other assets, keyed by type of relation (only points from parent to child)
	 */
	related?: Record<string, string | string[]>;
}
declare interface KnownBuildMeta {
	moduleArgument?: string;
	exportsArgument?: string;
	strict?: boolean;
	moduleConcatenationBailout?: string;
	exportsType?: "namespace" | "dynamic" | "default" | "flagged";
	defaultObject?: false | "redirect" | "redirect-warn";
	strictHarmonyModule?: boolean;
	async?: boolean;
	sideEffectFree?: boolean;
}
declare interface KnownCreateStatsOptionsContext {
	forToString?: boolean;
}
declare interface KnownNormalizedStatsOptions {
	context: string;
	requestShortener: RequestShortener;
	chunksSort: string;
	modulesSort: string;
	chunkModulesSort: string;
	nestedModulesSort: string;
	assetsSort: string;
	ids: boolean;
	cachedAssets: boolean;
	groupAssetsByEmitStatus: boolean;
	groupAssetsByPath: boolean;
	groupAssetsByExtension: boolean;
	assetsSpace: number;
	excludeAssets: ((value: string, asset: StatsAsset) => boolean)[];
	excludeModules: ((
		name: string,
		module: StatsModule,
		type: "module" | "chunk" | "root-of-chunk" | "nested"
	) => boolean)[];
	warningsFilter: ((warning: StatsError, textValue: string) => boolean)[];
	cachedModules: boolean;
	orphanModules: boolean;
	dependentModules: boolean;
	runtimeModules: boolean;
	groupModulesByCacheStatus: boolean;
	groupModulesByLayer: boolean;
	groupModulesByAttributes: boolean;
	groupModulesByPath: boolean;
	groupModulesByExtension: boolean;
	groupModulesByType: boolean;
	entrypoints: boolean | "auto";
	chunkGroups: boolean;
	chunkGroupAuxiliary: boolean;
	chunkGroupChildren: boolean;
	chunkGroupMaxAssets: number;
	modulesSpace: number;
	chunkModulesSpace: number;
	nestedModulesSpace: number;
	logging: false | "none" | "verbose" | "error" | "warn" | "info" | "log";
	loggingDebug: ((value: string) => boolean)[];
	loggingTrace: boolean;
}
declare interface KnownStatsAsset {
	type: string;
	name: string;
	info: AssetInfo;
	size: number;
	emitted: boolean;
	comparedForEmit: boolean;
	cached: boolean;
	related?: StatsAsset[];
	chunkNames?: (string | number)[];
	chunkIdHints?: (string | number)[];
	chunks?: (string | number)[];
	auxiliaryChunkNames?: (string | number)[];
	auxiliaryChunks?: (string | number)[];
	auxiliaryChunkIdHints?: (string | number)[];
	filteredRelated?: number;
	isOverSizeLimit?: boolean;
}
declare interface KnownStatsChunk {
	rendered: boolean;
	initial: boolean;
	entry: boolean;
	recorded: boolean;
	reason?: string;
	size: number;
	sizes?: Record<string, number>;
	names?: string[];
	idHints?: string[];
	runtime?: string[];
	files?: string[];
	auxiliaryFiles?: string[];
	hash: string;
	childrenByOrder?: Record<string, (string | number)[]>;
	id?: string | number;
	siblings?: (string | number)[];
	parents?: (string | number)[];
	children?: (string | number)[];
	modules?: StatsModule[];
	filteredModules?: number;
	origins?: StatsChunkOrigin[];
}
declare interface KnownStatsChunkGroup {
	name?: string;
	chunks?: (string | number)[];
	assets?: { name: string; size?: number }[];
	filteredAssets?: number;
	assetsSize?: number;
	auxiliaryAssets?: { name: string; size?: number }[];
	filteredAuxiliaryAssets?: number;
	auxiliaryAssetsSize?: number;
	children?: { [index: string]: StatsChunkGroup[] };
	childAssets?: { [index: string]: string[] };
	isOverSizeLimit?: boolean;
}
declare interface KnownStatsChunkOrigin {
	module?: string;
	moduleIdentifier?: string;
	moduleName?: string;
	loc?: string;
	request?: string;
	moduleId?: string | number;
}
declare interface KnownStatsCompilation {
	env?: any;
	name?: string;
	hash?: string;
	version?: string;
	time?: number;
	builtAt?: number;
	needAdditionalPass?: boolean;
	publicPath?: string;
	outputPath?: string;
	assetsByChunkName?: Record<string, string[]>;
	assets?: StatsAsset[];
	filteredAssets?: number;
	chunks?: StatsChunk[];
	modules?: StatsModule[];
	filteredModules?: number;
	entrypoints?: Record<string, StatsChunkGroup>;
	namedChunkGroups?: Record<string, StatsChunkGroup>;
	errors?: StatsError[];
	errorsCount?: number;
	warnings?: StatsError[];
	warningsCount?: number;
	children?: StatsCompilation[];
	logging?: Record<string, StatsLogging>;
}
declare interface KnownStatsError {
	message: string;
	chunkName?: string;
	chunkEntry?: boolean;
	chunkInitial?: boolean;
	file?: string;
	moduleIdentifier?: string;
	moduleName?: string;
	loc?: string;
	chunkId?: string | number;
	moduleId?: string | number;
	moduleTrace?: StatsModuleTraceItem[];
	details?: any;
	stack?: string;
}
declare interface KnownStatsFactoryContext {
	type: string;
	makePathsRelative?: (arg0: string) => string;
	compilation?: Compilation;
	rootModules?: Set<Module>;
	compilationFileToChunks?: Map<string, Chunk[]>;
	compilationAuxiliaryFileToChunks?: Map<string, Chunk[]>;
	runtime?: RuntimeSpec;
	cachedGetErrors?: (arg0: Compilation) => WebpackError[];
	cachedGetWarnings?: (arg0: Compilation) => WebpackError[];
}
declare interface KnownStatsLogging {
	entries: StatsLoggingEntry[];
	filteredEntries: number;
	debug: boolean;
}
declare interface KnownStatsLoggingEntry {
	type: string;
	message: string;
	trace?: string[];
	children?: StatsLoggingEntry[];
	args?: any[];
	time?: number;
}
declare interface KnownStatsModule {
	type?: string;
	moduleType?: string;
	layer?: string;
	identifier?: string;
	name?: string;
	nameForCondition?: string;
	index?: number;
	preOrderIndex?: number;
	index2?: number;
	postOrderIndex?: number;
	size?: number;
	sizes?: { [index: string]: number };
	cacheable?: boolean;
	built?: boolean;
	codeGenerated?: boolean;
	buildTimeExecuted?: boolean;
	cached?: boolean;
	optional?: boolean;
	orphan?: boolean;
	id?: string | number;
	issuerId?: string | number;
	chunks?: (string | number)[];
	assets?: (string | number)[];
	dependent?: boolean;
	issuer?: string;
	issuerName?: string;
	issuerPath?: StatsModuleIssuer[];
	failed?: boolean;
	errors?: number;
	warnings?: number;
	profile?: StatsProfile;
	reasons?: StatsModuleReason[];
	usedExports?: boolean | string[];
	providedExports?: string[];
	optimizationBailout?: string[];
	depth?: number;
	modules?: StatsModule[];
	filteredModules?: number;
	source?: string | Buffer;
}
declare interface KnownStatsModuleIssuer {
	identifier?: string;
	name?: string;
	id?: string | number;
	profile?: StatsProfile;
}
declare interface KnownStatsModuleReason {
	moduleIdentifier?: string;
	module?: string;
	moduleName?: string;
	resolvedModuleIdentifier?: string;
	resolvedModule?: string;
	type?: string;
	active: boolean;
	explanation?: string;
	userRequest?: string;
	loc?: string;
	moduleId?: string | number;
	resolvedModuleId?: string | number;
}
declare interface KnownStatsModuleTraceDependency {
	loc?: string;
}
declare interface KnownStatsModuleTraceItem {
	originIdentifier?: string;
	originName?: string;
	moduleIdentifier?: string;
	moduleName?: string;
	dependencies?: StatsModuleTraceDependency[];
	originId?: string | number;
	moduleId?: string | number;
}
declare interface KnownStatsPrinterContext {
	type?: string;
	compilation?: StatsCompilation;
	chunkGroup?: StatsChunkGroup;
	asset?: StatsAsset;
	module?: StatsModule;
	chunk?: StatsChunk;
	moduleReason?: StatsModuleReason;
	bold?: (str: string) => string;
	yellow?: (str: string) => string;
	red?: (str: string) => string;
	green?: (str: string) => string;
	magenta?: (str: string) => string;
	cyan?: (str: string) => string;
	formatFilename?: (file: string, oversize?: boolean) => string;
	formatModuleId?: (id: string) => string;
	formatChunkId?: (
		id: string,
		direction?: "parent" | "child" | "sibling"
	) => string;
	formatSize?: (size: number) => string;
	formatDateTime?: (dateTime: number) => string;
	formatFlag?: (flag: string) => string;
	formatTime?: (time: number, boldQuantity?: boolean) => string;
	chunkGroupKind?: string;
}
declare interface KnownStatsProfile {
	total: number;
	resolving: number;
	restoring: number;
	building: number;
	integration: number;
	storing: number;
	additionalResolving: number;
	additionalIntegration: number;
	factory: number;
	dependencies: number;
}
declare class LazySet<T> {
	constructor(iterable?: Iterable<T>);
	readonly size: number;
	add(item: T): LazySet<T>;
	addAll(iterable: LazySet<T> | Iterable<T>): LazySet<T>;
	clear(): void;
	delete(value: T): boolean;
	entries(): IterableIterator<[T, T]>;
	forEach(
		callbackFn: (arg0: T, arg1: T, arg2: Set<T>) => void,
		thisArg?: any
	): void;
	has(item: T): boolean;
	keys(): IterableIterator<T>;
	values(): IterableIterator<T>;
	[Symbol.iterator](): IterableIterator<T>;
	readonly [Symbol.toStringTag]: string;
	serialize(__0: { write: any }): void;
	static deserialize(__0: { read: any }): LazySet<any>;
}
declare interface LibIdentOptions {
	/**
	 * absolute context path to which lib ident is relative to
	 */
	context: string;

	/**
	 * object for caching
	 */
	associatedObjectForCache?: Object;
}
declare class LibManifestPlugin {
	constructor(options?: any);
	options: any;

	/**
	 * Apply the plugin
	 */
	apply(compiler: Compiler): void;
}
declare interface LibraryContext<T> {
	compilation: Compilation;
	chunkGraph: ChunkGraph;
	options: T;
}

/**
 * Set explicit comments for `commonjs`, `commonjs2`, `amd`, and `root`.
 */
declare interface LibraryCustomUmdCommentObject {
	/**
	 * Set comment for `amd` section in UMD.
	 */
	amd?: string;

	/**
	 * Set comment for `commonjs` (exports) section in UMD.
	 */
	commonjs?: string;

	/**
	 * Set comment for `commonjs2` (module.exports) section in UMD.
	 */
	commonjs2?: string;

	/**
	 * Set comment for `root` (global variable) section in UMD.
	 */
	root?: string;
}

/**
 * Description object for all UMD variants of the library name.
 */
declare interface LibraryCustomUmdObject {
	/**
	 * Name of the exposed AMD library in the UMD.
	 */
	amd?: string;

	/**
	 * Name of the exposed commonjs export in the UMD.
	 */
	commonjs?: string;

	/**
	 * Name of the property exposed globally by a UMD library.
	 */
	root?: string | string[];
}
type LibraryExport = string | string[];
type LibraryName = string | string[] | LibraryCustomUmdObject;

/**
 * Options for library.
 */
declare interface LibraryOptions {
	/**
	 * Add a comment in the UMD wrapper.
	 */
	auxiliaryComment?: string | LibraryCustomUmdCommentObject;

	/**
	 * Specify which export should be exposed as library.
	 */
	export?: string | string[];

	/**
	 * The name of the library (some types allow unnamed libraries too).
	 */
	name?: string | string[] | LibraryCustomUmdObject;

	/**
	 * Type of library (types included by default are 'var', 'module', 'assign', 'assign-properties', 'this', 'window', 'self', 'global', 'commonjs', 'commonjs2', 'commonjs-module', 'amd', 'amd-require', 'umd', 'umd2', 'jsonp', 'system', but others might be added by plugins).
	 */
	type: string;

	/**
	 * If `output.libraryTarget` is set to umd and `output.library` is set, setting this to true will name the AMD module.
	 */
	umdNamedDefine?: boolean;
}
declare class LibraryTemplatePlugin {
	constructor(
		name: LibraryName,
		target: string,
		umdNamedDefine: boolean,
		auxiliaryComment: AuxiliaryComment,
		exportProperty: LibraryExport
	);
	library: {
		type: string;
		name: LibraryName;
		umdNamedDefine: boolean;
		auxiliaryComment: AuxiliaryComment;
		export: LibraryExport;
	};

	/**
	 * Apply the plugin
	 */
	apply(compiler: Compiler): void;
}
declare class LimitChunkCountPlugin {
	constructor(options?: LimitChunkCountPluginOptions);
	options?: LimitChunkCountPluginOptions;
	apply(compiler: Compiler): void;
}
declare interface LimitChunkCountPluginOptions {
	/**
	 * Constant overhead for a chunk.
	 */
	chunkOverhead?: number;

	/**
	 * Multiplicator for initial chunks.
	 */
	entryChunkMultiplicator?: number;

	/**
	 * Limit the maximum number of chunks using a value greater greater than or equal to 1.
	 */
	maxChunks: number;
}
declare interface LoadScriptCompilationHooks {
	createScript: SyncWaterfallHook<[string, Chunk]>;
}
declare class LoadScriptRuntimeModule extends HelperRuntimeModule {
	constructor();
	static getCompilationHooks(
		compilation: Compilation
	): LoadScriptCompilationHooks;

	/**
	 * Runtime modules without any dependencies to other runtime modules
	 */
	static STAGE_NORMAL: number;

	/**
	 * Runtime modules with simple dependencies on other runtime modules
	 */
	static STAGE_BASIC: number;

	/**
	 * Runtime modules which attach to handlers of other runtime modules
	 */
	static STAGE_ATTACH: number;

	/**
	 * Runtime modules which trigger actions on bootstrap
	 */
	static STAGE_TRIGGER: number;
}

/**
 * Custom values available in the loader context.
 */
declare interface Loader {
	[index: string]: any;
}
type LoaderContext<OptionsType> = NormalModuleLoaderContext<OptionsType> &
	LoaderRunnerLoaderContext<OptionsType> &
	LoaderPluginLoaderContext &
	HotModuleReplacementPluginLoaderContext;
type LoaderDefinition<
	OptionsType = {},
	ContextAdditions = {}
> = LoaderDefinitionFunction<OptionsType, ContextAdditions> & {
	raw?: false;
	pitch?: PitchLoaderDefinitionFunction<OptionsType, ContextAdditions>;
};
declare interface LoaderDefinitionFunction<
	OptionsType = {},
	ContextAdditions = {}
> {
	(
		this: NormalModuleLoaderContext<OptionsType> &
			LoaderRunnerLoaderContext<OptionsType> &
			LoaderPluginLoaderContext &
			HotModuleReplacementPluginLoaderContext &
			ContextAdditions,
		content: string,
		sourceMap?: string | SourceMap,
		additionalData?: AdditionalData
	): string | void | Buffer | Promise<string | Buffer>;
}
declare interface LoaderItem {
	loader: string;
	options: any;
	ident: null | string;
	type: null | string;
}
declare interface LoaderModule<OptionsType = {}, ContextAdditions = {}> {
	default?:
		| RawLoaderDefinitionFunction<OptionsType, ContextAdditions>
		| LoaderDefinitionFunction<OptionsType, ContextAdditions>;
	raw?: false;
	pitch?: PitchLoaderDefinitionFunction<OptionsType, ContextAdditions>;
}
declare class LoaderOptionsPlugin {
	constructor(options?: LoaderOptionsPluginOptions);
	options: LoaderOptionsPluginOptions;

	/**
	 * Apply the plugin
	 */
	apply(compiler: Compiler): void;
}
declare interface LoaderOptionsPluginOptions {
	[index: string]: any;

	/**
	 * Whether loaders should be in debug mode or not. debug will be removed as of webpack 3.
	 */
	debug?: boolean;

	/**
	 * Where loaders can be switched to minimize mode.
	 */
	minimize?: boolean;

	/**
	 * A configuration object that can be used to configure older loaders.
	 */
	options?: {
		[index: string]: any;
		/**
		 * The context that can be used to configure older loaders.
		 */
		context?: string;
	};
}

/**
 * These properties are added by the LoaderPlugin
 */
declare interface LoaderPluginLoaderContext {
	/**
	 * Resolves the given request to a module, applies all configured loaders and calls
	 * back with the generated source, the sourceMap and the module instance (usually an
	 * instance of NormalModule). Use this function if you need to know the source code
	 * of another module to generate the result.
	 */
	loadModule(
		request: string,
		callback: (
			err: null | Error,
			source: string,
			sourceMap: any,
			module: NormalModule
		) => void
	): void;
	importModule(
		request: string,
		options: ImportModuleOptions,
		callback: (err?: Error, exports?: any) => any
	): void;
	importModule(request: string, options?: ImportModuleOptions): Promise<any>;
}

/**
 * The properties are added by https://github.com/webpack/loader-runner
 */
declare interface LoaderRunnerLoaderContext<OptionsType> {
	/**
	 * Add a directory as dependency of the loader result.
	 */
	addContextDependency(context: string): void;

	/**
	 * Adds a file as dependency of the loader result in order to make them watchable.
	 * For example, html-loader uses this technique as it finds src and src-set attributes.
	 * Then, it sets the url's for those attributes as dependencies of the html file that is parsed.
	 */
	addDependency(file: string): void;
	addMissingDependency(context: string): void;

	/**
	 * Make this loader async.
	 */
	async(): (
		err?: null | Error,
		content?: string | Buffer,
		sourceMap?: string | SourceMap,
		additionalData?: AdditionalData
	) => void;

	/**
	 * Make this loader result cacheable. By default it's cacheable.
	 * A cacheable loader must have a deterministic result, when inputs and dependencies haven't changed.
	 * This means the loader shouldn't have other dependencies than specified with this.addDependency.
	 * Most loaders are deterministic and cacheable.
	 */
	cacheable(flag?: boolean): void;
	callback: (
		err?: null | Error,
		content?: string | Buffer,
		sourceMap?: string | SourceMap,
		additionalData?: AdditionalData
	) => void;

	/**
	 * Remove all dependencies of the loader result. Even initial dependencies and these of other loaders.
	 */
	clearDependencies(): void;

	/**
	 * The directory of the module. Can be used as context for resolving other stuff.
	 * eg '/workspaces/ts-loader/examples/vanilla/src'
	 */
	context: string;
	readonly currentRequest: string;
	readonly data: any;

	/**
	 * alias of addDependency
	 * Adds a file as dependency of the loader result in order to make them watchable.
	 * For example, html-loader uses this technique as it finds src and src-set attributes.
	 * Then, it sets the url's for those attributes as dependencies of the html file that is parsed.
	 */
	dependency(file: string): void;
	getContextDependencies(): string[];
	getDependencies(): string[];
	getMissingDependencies(): string[];

	/**
	 * The index in the loaders array of the current loader.
	 * In the example: in loader1: 0, in loader2: 1
	 */
	loaderIndex: number;
	readonly previousRequest: string;
	readonly query: string | OptionsType;
	readonly remainingRequest: string;
	readonly request: string;

	/**
	 * An array of all the loaders. It is writeable in the pitch phase.
	 * loaders = [{request: string, path: string, query: string, module: function}]
	 * In the example:
	 * [
	 *   { request: "/abc/loader1.js?xyz",
	 *     path: "/abc/loader1.js",
	 *     query: "?xyz",
	 *     module: [Function]
	 *   },
	 *   { request: "/abc/node_modules/loader2/index.js",
	 *     path: "/abc/node_modules/loader2/index.js",
	 *     query: "",
	 *     module: [Function]
	 *   }
	 * ]
	 */
	loaders: {
		request: string;
		path: string;
		query: string;
		fragment: string;
		options?: string | object;
		ident: string;
		normal?: Function;
		pitch?: Function;
		raw?: boolean;
		data?: object;
		pitchExecuted: boolean;
		normalExecuted: boolean;
	}[];

	/**
	 * The resource path.
	 * In the example: "/abc/resource.js"
	 */
	resourcePath: string;

	/**
	 * The resource query string.
	 * Example: "?query"
	 */
	resourceQuery: string;

	/**
	 * The resource fragment.
	 * Example: "#frag"
	 */
	resourceFragment: string;

	/**
	 * The resource inclusive query and fragment.
	 * Example: "/abc/resource.js?query#frag"
	 */
	resource: string;
}
declare class LoaderTargetPlugin {
	constructor(target: string);
	target: string;

	/**
	 * Apply the plugin
	 */
	apply(compiler: Compiler): void;
}
declare interface LogEntry {
	type: string;
	args: any[];
	time: number;
	trace?: string[];
}
declare const MEASURE_END_OPERATION: unique symbol;
declare const MEASURE_START_OPERATION: unique symbol;
declare interface MainRenderContext {
	/**
	 * the chunk
	 */
	chunk: Chunk;

	/**
	 * the dependency templates
	 */
	dependencyTemplates: DependencyTemplates;

	/**
	 * the runtime template
	 */
	runtimeTemplate: RuntimeTemplate;

	/**
	 * the module graph
	 */
	moduleGraph: ModuleGraph;

	/**
	 * the chunk graph
	 */
	chunkGraph: ChunkGraph;

	/**
	 * results of code generation
	 */
	codeGenerationResults: CodeGenerationResults;

	/**
	 * hash to be used for render call
	 */
	hash: string;
}
declare abstract class MainTemplate {
	hooks: Readonly<{
		renderManifest: { tap: (options?: any, fn?: any) => void };
		modules: { tap: () => never };
		moduleObj: { tap: () => never };
		require: { tap: (options?: any, fn?: any) => void };
		beforeStartup: { tap: () => never };
		startup: { tap: () => never };
		afterStartup: { tap: () => never };
		render: { tap: (options?: any, fn?: any) => void };
		renderWithEntry: { tap: (options?: any, fn?: any) => void };
		assetPath: {
			tap: (options?: any, fn?: any) => void;
			call: (filename?: any, options?: any) => string;
		};
		hash: { tap: (options?: any, fn?: any) => void };
		hashForChunk: { tap: (options?: any, fn?: any) => void };
		globalHashPaths: { tap: () => void };
		globalHash: { tap: () => void };
		hotBootstrap: { tap: () => never };
		bootstrap: SyncWaterfallHook<
			[string, Chunk, string, ModuleTemplate, DependencyTemplates]
		>;
		localVars: SyncWaterfallHook<[string, Chunk, string]>;
		requireExtensions: SyncWaterfallHook<[string, Chunk, string]>;
		requireEnsure: SyncWaterfallHook<[string, Chunk, string, string]>;
		readonly jsonpScript: SyncWaterfallHook<[string, Chunk]>;
		readonly linkPrefetch: SyncWaterfallHook<[string, Chunk]>;
		readonly linkPreload: SyncWaterfallHook<[string, Chunk]>;
	}>;
	renderCurrentHashCode: (hash: string, length?: number) => string;
	getPublicPath: (options: object) => string;
	getAssetPath: (path?: any, options?: any) => string;
	getAssetPathWithInfo: (
		path?: any,
		options?: any
	) => { path: string; info: AssetInfo };
	readonly requireFn: "__webpack_require__";
	readonly outputOptions: Output;
}
declare interface MapOptions {
	columns?: boolean;
	module?: boolean;
}

/**
 * Options object for in-memory caching.
 */
declare interface MemoryCacheOptions {
	/**
	 * Number of generations unused cache entries stay in memory cache at minimum (1 = may be removed after unused for a single compilation, ..., Infinity: kept forever).
	 */
	maxGenerations?: number;

	/**
	 * In memory caching.
	 */
	type: "memory";
}
declare class MemoryCachePlugin {
	constructor();

	/**
	 * Apply the plugin
	 */
	apply(compiler: Compiler): void;
}
declare class MinChunkSizePlugin {
	constructor(options: MinChunkSizePluginOptions);
	options: MinChunkSizePluginOptions;

	/**
	 * Apply the plugin
	 */
	apply(compiler: Compiler): void;
}
declare interface MinChunkSizePluginOptions {
	/**
	 * Constant overhead for a chunk.
	 */
	chunkOverhead?: number;

	/**
	 * Multiplicator for initial chunks.
	 */
	entryChunkMultiplicator?: number;

	/**
	 * Minimum number of characters.
	 */
	minChunkSize: number;
}
declare class Module extends DependenciesBlock {
	constructor(type: string, context?: string, layer?: string);
	type: string;
	context: null | string;
	layer: null | string;
	needId: boolean;
	debugId: number;
	resolveOptions: ResolveOptionsWebpackOptions;
	factoryMeta?: object;
	useSourceMap: boolean;
	useSimpleSourceMap: boolean;
	buildMeta: BuildMeta;
	buildInfo: Record<string, any>;
	presentationalDependencies?: Dependency[];
	id: string | number;
	readonly hash: string;
	readonly renderedHash: string;
	profile: null | ModuleProfile;
	index: number;
	index2: number;
	depth: number;
	issuer: null | Module;
	readonly usedExports: null | boolean | SortableSet<string>;
	readonly optimizationBailout: (
		| string
		| ((requestShortener: RequestShortener) => string)
	)[];
	readonly optional: boolean;
	addChunk(chunk?: any): boolean;
	removeChunk(chunk?: any): void;
	isInChunk(chunk?: any): boolean;
	isEntryModule(): boolean;
	getChunks(): Chunk[];
	getNumberOfChunks(): number;
	readonly chunksIterable: Iterable<Chunk>;
	isProvided(exportName: string): null | boolean;
	readonly exportsArgument: string;
	readonly moduleArgument: string;
	getExportsType(
		moduleGraph: ModuleGraph,
		strict: boolean
	): "namespace" | "default-only" | "default-with-named" | "dynamic";
	addPresentationalDependency(presentationalDependency: Dependency): void;
	addWarning(warning: WebpackError): void;
	getWarnings(): undefined | Iterable<WebpackError>;
	getNumberOfWarnings(): number;
	addError(error: WebpackError): void;
	getErrors(): undefined | Iterable<WebpackError>;
	getNumberOfErrors(): number;

	/**
	 * removes all warnings and errors
	 */
	clearWarningsAndErrors(): void;
	isOptional(moduleGraph: ModuleGraph): boolean;
	isAccessibleInChunk(
		chunkGraph: ChunkGraph,
		chunk: Chunk,
		ignoreChunk?: Chunk
	): boolean;
	isAccessibleInChunkGroup(
		chunkGraph: ChunkGraph,
		chunkGroup: ChunkGroup,
		ignoreChunk?: Chunk
	): boolean;
	hasReasonForChunk(
		chunk: Chunk,
		moduleGraph: ModuleGraph,
		chunkGraph: ChunkGraph
	): boolean;
	hasReasons(moduleGraph: ModuleGraph, runtime: RuntimeSpec): boolean;
	needBuild(
		context: NeedBuildContext,
		callback: (arg0?: WebpackError, arg1?: boolean) => void
	): void;
	needRebuild(
		fileTimestamps: Map<string, null | number>,
		contextTimestamps: Map<string, null | number>
	): boolean;
	invalidateBuild(): void;
	identifier(): string;
	readableIdentifier(requestShortener: RequestShortener): string;
	build(
		options: WebpackOptionsNormalized,
		compilation: Compilation,
		resolver: ResolverWithOptions,
		fs: InputFileSystem,
		callback: (arg0?: WebpackError) => void
	): void;
	getSourceTypes(): Set<string>;
	source(
		dependencyTemplates: DependencyTemplates,
		runtimeTemplate: RuntimeTemplate,
		type?: string
	): Source;
	size(type?: string): number;
	libIdent(options: LibIdentOptions): null | string;
	nameForCondition(): null | string;
	getConcatenationBailoutReason(
		context: ConcatenationBailoutReasonContext
	): undefined | string;
	getSideEffectsConnectionState(moduleGraph: ModuleGraph): ConnectionState;
	codeGeneration(context: CodeGenerationContext): CodeGenerationResult;
	chunkCondition(chunk: Chunk, compilation: Compilation): boolean;

	/**
	 * Assuming this module is in the cache. Update the (cached) module with
	 * the fresh module from the factory. Usually updates internal references
	 * and properties.
	 */
	updateCacheModule(module: Module): void;

	/**
	 * Module should be unsafe cached. Get data that's needed for that.
	 * This data will be passed to restoreFromUnsafeCache later.
	 */
	getUnsafeCacheData(): object;

	/**
	 * Assuming this module is in the cache. Remove internal references to allow freeing some memory.
	 */
	cleanupForCache(): void;
	originalSource(): null | Source;
	addCacheDependencies(
		fileDependencies: LazySet<string>,
		contextDependencies: LazySet<string>,
		missingDependencies: LazySet<string>,
		buildDependencies: LazySet<string>
	): void;
	readonly hasEqualsChunks: any;
	readonly isUsed: any;
	readonly errors: any;
	readonly warnings: any;
	used: any;
}
declare class ModuleConcatenationPlugin {
	constructor(options?: any);
	options: any;

	/**
	 * Apply the plugin
	 */
	apply(compiler: Compiler): void;
}
declare class ModuleDependency extends Dependency {
	constructor(request: string);
	request: string;
	userRequest: string;
	range: any;
	static Template: typeof DependencyTemplate;
	static NO_EXPORTS_REFERENCED: string[][];
	static EXPORTS_OBJECT_REFERENCED: string[][];
}
declare abstract class ModuleFactory {
	create(
		data: ModuleFactoryCreateData,
		callback: (arg0?: Error, arg1?: ModuleFactoryResult) => void
	): void;
}
declare interface ModuleFactoryCreateData {
	contextInfo: ModuleFactoryCreateDataContextInfo;
	resolveOptions?: ResolveOptionsWebpackOptions;
	context: string;
	dependencies: Dependency[];
}
declare interface ModuleFactoryCreateDataContextInfo {
	issuer: string;
	issuerLayer?: null | string;
	compiler: string;
}
declare interface ModuleFactoryResult {
	/**
	 * the created module or unset if no module was created
	 */
	module?: Module;
	fileDependencies?: Set<string>;
	contextDependencies?: Set<string>;
	missingDependencies?: Set<string>;
}
declare class ModuleFederationPlugin {
	constructor(options: ModuleFederationPluginOptions);

	/**
	 * Apply the plugin
	 */
	apply(compiler: Compiler): void;
}
declare interface ModuleFederationPluginOptions {
	/**
	 * Modules that should be exposed by this container. When provided, property name is used as public name, otherwise public name is automatically inferred from request.
	 */
	exposes?: (string | ExposesObject)[] | ExposesObject;

	/**
	 * The filename of the container as relative path inside the `output.path` directory.
	 */
	filename?: string;

	/**
	 * Options for library.
	 */
	library?: LibraryOptions;

	/**
	 * The name of the container.
	 */
	name?: string;

	/**
	 * The external type of the remote containers.
	 */
	remoteType?:
		| "var"
		| "module"
		| "assign"
		| "this"
		| "window"
		| "self"
		| "global"
		| "commonjs"
		| "commonjs2"
		| "commonjs-module"
		| "amd"
		| "amd-require"
		| "umd"
		| "umd2"
		| "jsonp"
		| "system"
		| "promise"
		| "import"
		| "script";

	/**
	 * Container locations and request scopes from which modules should be resolved and loaded at runtime. When provided, property name is used as request scope, otherwise request scope is automatically inferred from container location.
	 */
	remotes?: (string | RemotesObject)[] | RemotesObject;

	/**
	 * Share scope name used for all shared modules (defaults to 'default').
	 */
	shareScope?: string;

	/**
	 * Modules that should be shared in the share scope. When provided, property names are used to match requested modules in this compilation.
	 */
	shared?: (string | SharedObject)[] | SharedObject;
}
type ModuleFilterItemTypes =
	| string
	| RegExp
	| ((
			name: string,
			module: StatsModule,
			type: "module" | "chunk" | "root-of-chunk" | "nested"
	  ) => boolean);
declare class ModuleGraph {
	constructor();
	setParents(
		dependency: Dependency,
		block: DependenciesBlock,
		module: Module
	): void;
	getParentModule(dependency: Dependency): Module;
	getParentBlock(dependency: Dependency): DependenciesBlock;
	setResolvedModule(
		originModule: Module,
		dependency: Dependency,
		module: Module
	): void;
	updateModule(dependency: Dependency, module: Module): void;
	removeConnection(dependency: Dependency): void;
	addExplanation(dependency: Dependency, explanation: string): void;
	cloneModuleAttributes(sourceModule: Module, targetModule: Module): void;
	removeModuleAttributes(module: Module): void;
	removeAllModuleAttributes(): void;
	moveModuleConnections(
		oldModule: Module,
		newModule: Module,
		filterConnection: (arg0: ModuleGraphConnection) => boolean
	): void;
	copyOutgoingModuleConnections(
		oldModule: Module,
		newModule: Module,
		filterConnection: (arg0: ModuleGraphConnection) => boolean
	): void;
	addExtraReason(module: Module, explanation: string): void;
	getResolvedModule(dependency: Dependency): Module;
	getConnection(dependency: Dependency): undefined | ModuleGraphConnection;
	getModule(dependency: Dependency): Module;
	getOrigin(dependency: Dependency): Module;
	getResolvedOrigin(dependency: Dependency): Module;
	getIncomingConnections(module: Module): Iterable<ModuleGraphConnection>;
	getOutgoingConnections(module: Module): Iterable<ModuleGraphConnection>;
	getIncomingConnectionsByOriginModule(
		module: Module
	): Map<Module, ReadonlyArray<ModuleGraphConnection>>;
	getProfile(module: Module): null | ModuleProfile;
	setProfile(module: Module, profile: null | ModuleProfile): void;
	getIssuer(module: Module): null | Module;
	setIssuer(module: Module, issuer: null | Module): void;
	setIssuerIfUnset(module: Module, issuer: null | Module): void;
	getOptimizationBailout(
		module: Module
	): (string | ((requestShortener: RequestShortener) => string))[];
	getProvidedExports(module: Module): null | true | string[];
	isExportProvided(
		module: Module,
		exportName: string | string[]
	): null | boolean;
	getExportsInfo(module: Module): ExportsInfo;
	getExportInfo(module: Module, exportName: string): ExportInfo;
	getReadOnlyExportInfo(module: Module, exportName: string): ExportInfo;
	getUsedExports(
		module: Module,
		runtime: RuntimeSpec
	): null | boolean | SortableSet<string>;
	getPreOrderIndex(module: Module): number;
	getPostOrderIndex(module: Module): number;
	setPreOrderIndex(module: Module, index: number): void;
	setPreOrderIndexIfUnset(module: Module, index: number): boolean;
	setPostOrderIndex(module: Module, index: number): void;
	setPostOrderIndexIfUnset(module: Module, index: number): boolean;
	getDepth(module: Module): number;
	setDepth(module: Module, depth: number): void;
	setDepthIfLower(module: Module, depth: number): boolean;
	isAsync(module: Module): boolean;
	setAsync(module: Module): void;
	getMeta(thing?: any): Object;
	getMetaIfExisting(thing?: any): Object;
	freeze(): void;
	unfreeze(): void;
	cached<T extends any[], V>(
		fn: (moduleGraph: ModuleGraph, ...args: T) => V,
		...args: T
	): V;
	static getModuleGraphForModule(
		module: Module,
		deprecateMessage: string,
		deprecationCode: string
	): ModuleGraph;
	static setModuleGraphForModule(
		module: Module,
		moduleGraph: ModuleGraph
	): void;
	static clearModuleGraphForModule(module: Module): void;
	static ModuleGraphConnection: typeof ModuleGraphConnection;
}
declare class ModuleGraphConnection {
	constructor(
		originModule: null | Module,
		dependency: null | Dependency,
		module: Module,
		explanation?: string,
		weak?: boolean,
		condition?:
			| false
			| ((arg0: ModuleGraphConnection, arg1: RuntimeSpec) => ConnectionState)
	);
	originModule: null | Module;
	resolvedOriginModule: null | Module;
	dependency: null | Dependency;
	resolvedModule: Module;
	module: Module;
	weak: boolean;
	conditional: boolean;
	condition: (
		arg0: ModuleGraphConnection,
		arg1: RuntimeSpec
	) => ConnectionState;
	explanations: Set<string>;
	clone(): ModuleGraphConnection;
	addCondition(
		condition: (
			arg0: ModuleGraphConnection,
			arg1: RuntimeSpec
		) => ConnectionState
	): void;
	addExplanation(explanation: string): void;
	readonly explanation: string;
	active: void;
	isActive(runtime: RuntimeSpec): boolean;
	isTargetActive(runtime: RuntimeSpec): boolean;
	getActiveState(runtime: RuntimeSpec): ConnectionState;
	setActive(value: boolean): void;
	static addConnectionStates: (
		a: ConnectionState,
		b: ConnectionState
	) => ConnectionState;
	static TRANSITIVE_ONLY: typeof TRANSITIVE_ONLY;
	static CIRCULAR_CONNECTION: typeof CIRCULAR_CONNECTION;
}
type ModuleInfo = ConcatenatedModuleInfo | ExternalModuleInfo;

/**
 * Options affecting the normal modules (`NormalModuleFactory`).
 */
declare interface ModuleOptions {
	/**
	 * An array of rules applied by default for modules.
	 */
	defaultRules?: (RuleSetRule | "...")[];

	/**
	 * Enable warnings for full dynamic dependencies.
	 */
	exprContextCritical?: boolean;

	/**
	 * Enable recursive directory lookup for full dynamic dependencies. Deprecated: This option has moved to 'module.parser.javascript.exprContextRecursive'.
	 */
	exprContextRecursive?: boolean;

	/**
	 * Sets the default regular expression for full dynamic dependencies. Deprecated: This option has moved to 'module.parser.javascript.exprContextRegExp'.
	 */
	exprContextRegExp?: boolean | RegExp;

	/**
	 * Set the default request for full dynamic dependencies. Deprecated: This option has moved to 'module.parser.javascript.exprContextRequest'.
	 */
	exprContextRequest?: string;

	/**
	 * Specify options for each generator.
	 */
	generator?: GeneratorOptionsByModuleType;

	/**
	 * Don't parse files matching. It's matched against the full resolved request.
	 */
	noParse?: string | Function | RegExp | (string | Function | RegExp)[];

	/**
	 * Specify options for each parser.
	 */
	parser?: ParserOptionsByModuleType;

	/**
	 * An array of rules applied for modules.
	 */
	rules?: (RuleSetRule | "...")[];

	/**
	 * Emit errors instead of warnings when imported names don't exist in imported module. Deprecated: This option has moved to 'module.parser.javascript.strictExportPresence'.
	 */
	strictExportPresence?: boolean;

	/**
	 * Handle the this context correctly according to the spec for namespace objects. Deprecated: This option has moved to 'module.parser.javascript.strictThisContextOnImports'.
	 */
	strictThisContextOnImports?: boolean;

	/**
	 * Enable warnings when using the require function in a not statically analyse-able way. Deprecated: This option has moved to 'module.parser.javascript.unknownContextCritical'.
	 */
	unknownContextCritical?: boolean;

	/**
	 * Enable recursive directory lookup when using the require function in a not statically analyse-able way. Deprecated: This option has moved to 'module.parser.javascript.unknownContextRecursive'.
	 */
	unknownContextRecursive?: boolean;

	/**
	 * Sets the regular expression when using the require function in a not statically analyse-able way. Deprecated: This option has moved to 'module.parser.javascript.unknownContextRegExp'.
	 */
	unknownContextRegExp?: boolean | RegExp;

	/**
	 * Sets the request when using the require function in a not statically analyse-able way. Deprecated: This option has moved to 'module.parser.javascript.unknownContextRequest'.
	 */
	unknownContextRequest?: string;

	/**
	 * Cache the resolving of module requests.
	 */
	unsafeCache?: boolean | Function;

	/**
	 * Enable warnings for partial dynamic dependencies. Deprecated: This option has moved to 'module.parser.javascript.wrappedContextCritical'.
	 */
	wrappedContextCritical?: boolean;

	/**
	 * Enable recursive directory lookup for partial dynamic dependencies. Deprecated: This option has moved to 'module.parser.javascript.wrappedContextRecursive'.
	 */
	wrappedContextRecursive?: boolean;

	/**
	 * Set the inner regular expression for partial dynamic dependencies. Deprecated: This option has moved to 'module.parser.javascript.wrappedContextRegExp'.
	 */
	wrappedContextRegExp?: RegExp;
}

/**
 * Options affecting the normal modules (`NormalModuleFactory`).
 */
declare interface ModuleOptionsNormalized {
	/**
	 * An array of rules applied by default for modules.
	 */
	defaultRules: (RuleSetRule | "...")[];

	/**
	 * Specify options for each generator.
	 */
	generator: GeneratorOptionsByModuleType;

	/**
	 * Don't parse files matching. It's matched against the full resolved request.
	 */
	noParse?: string | Function | RegExp | (string | Function | RegExp)[];

	/**
	 * Specify options for each parser.
	 */
	parser: ParserOptionsByModuleType;

	/**
	 * An array of rules applied for modules.
	 */
	rules: (RuleSetRule | "...")[];

	/**
	 * Cache the resolving of module requests.
	 */
	unsafeCache?: boolean | Function;
}
declare interface ModulePathData {
	id: string | number;
	hash: string;
	hashWithLength?: (arg0: number) => string;
}
declare abstract class ModuleProfile {
	startTime: number;
	factoryStartTime: number;
	factoryEndTime: number;
	factory: number;
	factoryParallelismFactor: number;
	restoringStartTime: number;
	restoringEndTime: number;
	restoring: number;
	restoringParallelismFactor: number;
	integrationStartTime: number;
	integrationEndTime: number;
	integration: number;
	integrationParallelismFactor: number;
	buildingStartTime: number;
	buildingEndTime: number;
	building: number;
	buildingParallelismFactor: number;
	storingStartTime: number;
	storingEndTime: number;
	storing: number;
	storingParallelismFactor: number;
	additionalFactoryTimes: any;
	additionalFactories: number;
	additionalFactoriesParallelismFactor: number;
	additionalIntegration: number;
	markFactoryStart(): void;
	markFactoryEnd(): void;
	markRestoringStart(): void;
	markRestoringEnd(): void;
	markIntegrationStart(): void;
	markIntegrationEnd(): void;
	markBuildingStart(): void;
	markBuildingEnd(): void;
	markStoringStart(): void;
	markStoringEnd(): void;

	/**
	 * Merge this profile into another one
	 */
	mergeInto(realProfile: ModuleProfile): void;
}
declare interface ModuleReferenceOptions {
	/**
	 * the properties/exports of the module
	 */
	ids: string[];

	/**
	 * true, when this referenced export is called
	 */
	call: boolean;

	/**
	 * true, when this referenced export is directly imported (not via property access)
	 */
	directImport: boolean;

	/**
	 * if the position is ASI safe or unknown
	 */
	asiSafe?: boolean;
}
declare abstract class ModuleTemplate {
	type: string;
	hooks: Readonly<{
		content: { tap: (options?: any, fn?: any) => void };
		module: { tap: (options?: any, fn?: any) => void };
		render: { tap: (options?: any, fn?: any) => void };
		package: { tap: (options?: any, fn?: any) => void };
		hash: { tap: (options?: any, fn?: any) => void };
	}>;
	readonly runtimeTemplate: any;
}
declare class MultiCompiler {
	constructor(
		compilers: Compiler[] | Record<string, Compiler>,
		options: MultiCompilerOptions
	);
	hooks: Readonly<{
		done: SyncHook<[MultiStats]>;
		invalid: MultiHook<SyncHook<[null | string, number]>>;
		run: MultiHook<AsyncSeriesHook<[Compiler]>>;
		watchClose: SyncHook<[]>;
		watchRun: MultiHook<AsyncSeriesHook<[Compiler]>>;
		infrastructureLog: MultiHook<SyncBailHook<[string, string, any[]], true>>;
	}>;
	compilers: Compiler[];
	dependencies: WeakMap<Compiler, string[]>;
	running: boolean;
	readonly options: WebpackOptionsNormalized[] & MultiCompilerOptions;
	readonly outputPath: string;
	inputFileSystem: InputFileSystem;
	outputFileSystem: OutputFileSystem;
	watchFileSystem: WatchFileSystem;
	intermediateFileSystem: IntermediateFileSystem;
	getInfrastructureLogger(name?: any): WebpackLogger;
	setDependencies(compiler: Compiler, dependencies: string[]): void;
	validateDependencies(callback: CallbackFunction<MultiStats>): boolean;
	runWithDependencies(
		compilers: Compiler[],
		fn: (compiler: Compiler, callback: CallbackFunction<MultiStats>) => any,
		callback: CallbackFunction<MultiStats>
	): void;
	watch(
		watchOptions: WatchOptions | WatchOptions[],
		handler: CallbackFunction<MultiStats>
	): MultiWatching;
	run(callback: CallbackFunction<MultiStats>): void;
	purgeInputFileSystem(): void;
	close(callback: CallbackFunction<void>): void;
}
declare interface MultiCompilerOptions {
	/**
	 * how many Compilers are allows to run at the same time in parallel
	 */
	parallelism?: number;
}
declare abstract class MultiStats {
	stats: Stats[];
	readonly hash: string;
	hasErrors(): boolean;
	hasWarnings(): boolean;
	toJson(options?: any): StatsCompilation;
	toString(options?: any): string;
}
declare abstract class MultiWatching {
	watchings: Watching[];
	compiler: MultiCompiler;
	invalidate(callback?: any): void;
	suspend(): void;
	resume(): void;
	close(callback: CallbackFunction<void>): void;
}
declare class NamedChunkIdsPlugin {
	constructor(options?: any);
	delimiter: any;
	context: any;

	/**
	 * Apply the plugin
	 */
	apply(compiler: Compiler): void;
}
declare class NamedModuleIdsPlugin {
	constructor(options?: any);
	options: any;

	/**
	 * Apply the plugin
	 */
	apply(compiler: Compiler): void;
}
declare class NaturalModuleIdsPlugin {
	constructor();

	/**
	 * Apply the plugin
	 */
	apply(compiler: Compiler): void;
}
declare interface NeedBuildContext {
	fileSystemInfo: FileSystemInfo;
	valueCacheVersions: Map<string, string | Set<string>>;
}
declare class NoEmitOnErrorsPlugin {
	constructor();

	/**
	 * Apply the plugin
	 */
	apply(compiler: Compiler): void;
}
declare class NodeEnvironmentPlugin {
	constructor(options: {
		/**
		 * infrastructure logging options
		 */
		infrastructureLogging: InfrastructureLogging;
	});
	options: {
		/**
		 * infrastructure logging options
		 */
		infrastructureLogging: InfrastructureLogging;
	};

	/**
	 * Apply the plugin
	 */
	apply(compiler: Compiler): void;
}
type NodeEstreeIndex =
	| UnaryExpression
	| ThisExpression
	| ArrayExpression
	| ObjectExpression
	| FunctionExpression
	| ArrowFunctionExpression
	| YieldExpression
	| SimpleLiteral
	| RegExpLiteral
	| BigIntLiteral
	| UpdateExpression
	| BinaryExpression
	| AssignmentExpression
	| LogicalExpression
	| MemberExpression
	| ConditionalExpression
	| SimpleCallExpression
	| NewExpression
	| SequenceExpression
	| TemplateLiteral
	| TaggedTemplateExpression
	| ClassExpression
	| MetaProperty
	| Identifier
	| AwaitExpression
	| ImportExpression
	| ChainExpression
	| FunctionDeclaration
	| VariableDeclaration
	| ClassDeclaration
	| ExpressionStatement
	| BlockStatement
	| EmptyStatement
	| DebuggerStatement
	| WithStatement
	| ReturnStatement
	| LabeledStatement
	| BreakStatement
	| ContinueStatement
	| IfStatement
	| SwitchStatement
	| ThrowStatement
	| TryStatement
	| WhileStatement
	| DoWhileStatement
	| ForStatement
	| ForInStatement
	| ForOfStatement
	| ImportDeclaration
	| ExportNamedDeclaration
	| ExportDefaultDeclaration
	| ExportAllDeclaration
	| MethodDefinition
	| VariableDeclarator
	| Program
	| Super
	| SwitchCase
	| CatchClause
	| Property
	| AssignmentProperty
	| TemplateElement
	| SpreadElement
	| ObjectPattern
	| ArrayPattern
	| RestElement
	| AssignmentPattern
	| ClassBody
	| ImportSpecifier
	| ImportDefaultSpecifier
	| ImportNamespaceSpecifier
	| ExportSpecifier;

/**
 * Options object for node compatibility features.
 */
declare interface NodeOptions {
	/**
	 * Include a polyfill for the '__dirname' variable.
	 */
	__dirname?: boolean | "mock" | "eval-only";

	/**
	 * Include a polyfill for the '__filename' variable.
	 */
	__filename?: boolean | "mock" | "eval-only";

	/**
	 * Include a polyfill for the 'global' variable.
	 */
	global?: boolean;
}
declare class NodeSourcePlugin {
	constructor();

	/**
	 * Apply the plugin
	 */
	apply(compiler: Compiler): void;
}
declare class NodeTargetPlugin {
	constructor();

	/**
	 * Apply the plugin
	 */
	apply(compiler: Compiler): void;
}
declare class NodeTemplatePlugin {
	constructor(options?: any);

	/**
	 * Apply the plugin
	 */
	apply(compiler: Compiler): void;
}
type NodeWebpackOptions = false | NodeOptions;
declare class NormalModule extends Module {
	constructor(__0: {
		/**
		 * an optional layer in which the module is
		 */
		layer?: string;
		/**
		 * module type
		 */
		type: string;
		/**
		 * request string
		 */
		request: string;
		/**
		 * request intended by user (without loaders from config)
		 */
		userRequest: string;
		/**
		 * request without resolving
		 */
		rawRequest: string;
		/**
		 * list of loaders
		 */
		loaders: LoaderItem[];
		/**
		 * path + query of the real resource
		 */
		resource: string;
		/**
		 * path + query of the matched resource (virtual)
		 */
		matchResource?: string;
		/**
		 * the parser used
		 */
		parser: Parser;
		/**
		 * the options of the parser used
		 */
		parserOptions: object;
		/**
		 * the generator used
		 */
		generator: Generator;
		/**
		 * the options of the generator used
		 */
		generatorOptions: object;
		/**
		 * options used for resolving requests from this module
		 */
		resolveOptions: Object;
	});
	request: string;
	userRequest: string;
	rawRequest: string;
	binary: boolean;
	parser: Parser;
	parserOptions: object;
	generator: Generator;
	generatorOptions: object;
	resource: string;
	matchResource?: string;
	loaders: LoaderItem[];
	error?: WebpackError;
	restoreFromUnsafeCache(
		unsafeCacheData?: any,
		normalModuleFactory?: any
	): void;
	createSourceForAsset(
		context: string,
		name: string,
		content: string,
		sourceMap?: any,
		associatedObjectForCache?: Object
	): Source;
	createLoaderContext(
		resolver: ResolverWithOptions,
		options: WebpackOptionsNormalized,
		compilation: Compilation,
		fs: InputFileSystem
	): NormalModuleLoaderContext<any>;
	getCurrentLoader(loaderContext?: any, index?: any): null | LoaderItem;
	createSource(
		context: string,
		content: string | Buffer,
		sourceMap?: any,
		associatedObjectForCache?: Object
	): Source;
	doBuild(
		options: WebpackOptionsNormalized,
		compilation: Compilation,
		resolver: ResolverWithOptions,
		fs: InputFileSystem,
		callback: (arg0?: WebpackError) => void
	): void;
	markModuleAsErrored(error: WebpackError): void;
	applyNoParseRule(rule?: any, content?: any): any;
	shouldPreventParsing(noParseRule?: any, request?: any): any;
	static getCompilationHooks(
		compilation: Compilation
	): NormalModuleCompilationHooks;
	static deserialize(context?: any): NormalModule;
}
declare interface NormalModuleCompilationHooks {
	loader: SyncHook<[object, NormalModule]>;
	beforeLoaders: SyncHook<[LoaderItem[], NormalModule, object]>;
	readResourceForScheme: HookMap<
		AsyncSeriesBailHook<[string, NormalModule], string | Buffer>
	>;
}
declare abstract class NormalModuleFactory extends ModuleFactory {
	hooks: Readonly<{
		resolve: AsyncSeriesBailHook<[ResolveData], any>;
		resolveForScheme: HookMap<
			AsyncSeriesBailHook<[ResourceDataWithData, ResolveData], true | void>
		>;
		factorize: AsyncSeriesBailHook<[ResolveData], any>;
		beforeResolve: AsyncSeriesBailHook<[ResolveData], any>;
		afterResolve: AsyncSeriesBailHook<[ResolveData], any>;
		createModule: AsyncSeriesBailHook<[Object, ResolveData], any>;
		module: SyncWaterfallHook<[Module, Object, ResolveData], any>;
		createParser: HookMap<SyncBailHook<any, any>>;
		parser: HookMap<SyncHook<any>>;
		createGenerator: HookMap<SyncBailHook<any, any>>;
		generator: HookMap<SyncHook<any>>;
	}>;
	resolverFactory: ResolverFactory;
	ruleSet: RuleSet;
	unsafeCache: boolean;
	cachePredicate: Function;
	context: string;
	fs: InputFileSystem;
	parserCache: Map<string, WeakMap<Object, any>>;
	generatorCache: Map<string, WeakMap<Object, Generator>>;
	resolveResource(
		contextInfo?: any,
		context?: any,
		unresolvedResource?: any,
		resolver?: any,
		resolveContext?: any,
		callback?: any
	): void;
	resolveRequestArray(
		contextInfo?: any,
		context?: any,
		array?: any,
		resolver?: any,
		resolveContext?: any,
		callback?: any
	): any;
	getParser(type?: any, parserOptions?: object): any;
	createParser(type: string, parserOptions?: { [index: string]: any }): Parser;
	getGenerator(type?: any, generatorOptions?: object): undefined | Generator;
	createGenerator(type?: any, generatorOptions?: object): any;
	getResolver(type?: any, resolveOptions?: any): ResolverWithOptions;
}

/**
 * These properties are added by the NormalModule
 */
declare interface NormalModuleLoaderContext<OptionsType> {
	version: number;
	getOptions(
		schema?:
			| (JSONSchema4 & Extend)
			| (JSONSchema6 & Extend)
			| (JSONSchema7 & Extend)
	): OptionsType;
	emitWarning(warning: Error): void;
	emitError(error: Error): void;
	getLogger(name?: string): WebpackLogger;
	resolve(
		context: string,
		request: string,
		callback: (
			arg0: null | Error,
			arg1?: string | false,
			arg2?: ResolveRequest
		) => void
	): any;
	getResolve(
		options?: ResolveOptionsWithDependencyType
	): {
		(
			context: string,
			request: string,
			callback: (
				arg0: null | Error,
				arg1?: string | false,
				arg2?: ResolveRequest
			) => void
		): void;
		(context: string, request: string): Promise<string>;
	};
	emitFile(
		name: string,
		content: string,
		sourceMap?: string,
		assetInfo?: AssetInfo
	): void;
	addBuildDependency(dep: string): void;
	utils: {
		absolutify: (context: string, request: string) => string;
		contextify: (context: string, request: string) => string;
	};
	rootContext: string;
	fs: InputFileSystem;
	sourceMap?: boolean;
	mode: "development" | "production" | "none";
	webpack?: boolean;
	_module?: NormalModule;
	_compilation?: Compilation;
	_compiler?: Compiler;
}
declare class NormalModuleReplacementPlugin {
	/**
	 * Create an instance of the plugin
	 */
	constructor(
		resourceRegExp: RegExp,
		newResource: string | ((arg0?: any) => void)
	);
	resourceRegExp: RegExp;
	newResource: string | ((arg0?: any) => void);

	/**
	 * Apply the plugin
	 */
	apply(compiler: Compiler): void;
}
type NormalizedStatsOptions = KnownNormalizedStatsOptions &
	Omit<
		StatsOptions,
		| "context"
		| "requestShortener"
		| "chunkGroups"
		| "chunksSort"
		| "modulesSort"
		| "chunkModulesSort"
		| "nestedModulesSort"
		| "assetsSort"
		| "ids"
		| "cachedAssets"
		| "groupAssetsByEmitStatus"
		| "groupAssetsByPath"
		| "groupAssetsByExtension"
		| "assetsSpace"
		| "excludeAssets"
		| "excludeModules"
		| "warningsFilter"
		| "cachedModules"
		| "orphanModules"
		| "dependentModules"
		| "runtimeModules"
		| "groupModulesByCacheStatus"
		| "groupModulesByLayer"
		| "groupModulesByAttributes"
		| "groupModulesByPath"
		| "groupModulesByExtension"
		| "groupModulesByType"
		| "entrypoints"
		| "chunkGroupAuxiliary"
		| "chunkGroupChildren"
		| "chunkGroupMaxAssets"
		| "modulesSpace"
		| "chunkModulesSpace"
		| "nestedModulesSpace"
		| "logging"
		| "loggingDebug"
		| "loggingTrace"
		| "_env"
	> &
	Record<string, any>;
declare class NullDependency extends Dependency {
	constructor();
	static Template: typeof NullDependencyTemplate;
	static NO_EXPORTS_REFERENCED: string[][];
	static EXPORTS_OBJECT_REFERENCED: string[][];
}
declare class NullDependencyTemplate extends DependencyTemplate {
	constructor();
}
declare interface ObjectDeserializerContext {
	read: () => any;
}
declare interface ObjectSerializer {
	serialize: (arg0: any, arg1: ObjectSerializerContext) => void;
	deserialize: (arg0: ObjectDeserializerContext) => any;
}
declare interface ObjectSerializerContext {
	write: (arg0?: any) => void;
}
declare class OccurrenceChunkIdsPlugin {
	constructor(options?: OccurrenceChunkIdsPluginOptions);
	options: OccurrenceChunkIdsPluginOptions;

	/**
	 * Apply the plugin
	 */
	apply(compiler: Compiler): void;
}
declare interface OccurrenceChunkIdsPluginOptions {
	/**
	 * Prioritise initial size over total size.
	 */
	prioritiseInitial?: boolean;
}
declare class OccurrenceModuleIdsPlugin {
	constructor(options?: OccurrenceModuleIdsPluginOptions);
	options: OccurrenceModuleIdsPluginOptions;

	/**
	 * Apply the plugin
	 */
	apply(compiler: Compiler): void;
}
declare interface OccurrenceModuleIdsPluginOptions {
	/**
	 * Prioritise initial size over total size.
	 */
	prioritiseInitial?: boolean;
}

/**
 * Enables/Disables integrated optimizations.
 */
declare interface Optimization {
	/**
	 * Check for incompatible wasm types when importing/exporting from/to ESM.
	 */
	checkWasmTypes?: boolean;

	/**
	 * Define the algorithm to choose chunk ids (named: readable ids for better debugging, deterministic: numeric hash ids for better long term caching, size: numeric ids focused on minimal initial download size, total-size: numeric ids focused on minimal total download size, false: no algorithm used, as custom one can be provided via plugin).
	 */
	chunkIds?:
		| false
		| "natural"
		| "named"
		| "deterministic"
		| "size"
		| "total-size";

	/**
	 * Concatenate modules when possible to generate less modules, more efficient code and enable more optimizations by the minimizer.
	 */
	concatenateModules?: boolean;

	/**
	 * Emit assets even when errors occur. Critical errors are emitted into the generated code and will cause errors at runtime.
	 */
	emitOnErrors?: boolean;

	/**
	 * Also flag chunks as loaded which contain a subset of the modules.
	 */
	flagIncludedChunks?: boolean;

	/**
	 * Creates a module-internal dependency graph for top level symbols, exports and imports, to improve unused exports detection.
	 */
	innerGraph?: boolean;

	/**
	 * Rename exports when possible to generate shorter code (depends on optimization.usedExports and optimization.providedExports, true/"deterministic": generate short deterministic names optimized for caching, "size": generate the shortest possible names).
	 */
	mangleExports?: boolean | "deterministic" | "size";

	/**
	 * Reduce size of WASM by changing imports to shorter strings.
	 */
	mangleWasmImports?: boolean;

	/**
	 * Merge chunks which contain the same modules.
	 */
	mergeDuplicateChunks?: boolean;

	/**
	 * Enable minimizing the output. Uses optimization.minimizer.
	 */
	minimize?: boolean;

	/**
	 * Minimizer(s) to use for minimizing the output.
	 */
	minimizer?: (
		| ((this: Compiler, compiler: Compiler) => void)
		| WebpackPluginInstance
		| "..."
	)[];

	/**
	 * Define the algorithm to choose module ids (natural: numeric ids in order of usage, named: readable ids for better debugging, hashed: (deprecated) short hashes as ids for better long term caching, deterministic: numeric hash ids for better long term caching, size: numeric ids focused on minimal initial download size, false: no algorithm used, as custom one can be provided via plugin).
	 */
	moduleIds?: false | "natural" | "named" | "deterministic" | "size" | "hashed";

	/**
	 * Avoid emitting assets when errors occur (deprecated: use 'emitOnErrors' instead).
	 */
	noEmitOnErrors?: boolean;

	/**
	 * Set process.env.NODE_ENV to a specific value.
	 */
	nodeEnv?: string | false;

	/**
	 * Generate records with relative paths to be able to move the context folder.
	 */
	portableRecords?: boolean;

	/**
	 * Figure out which exports are provided by modules to generate more efficient code.
	 */
	providedExports?: boolean;

	/**
	 * Use real [contenthash] based on final content of the assets.
	 */
	realContentHash?: boolean;

	/**
	 * Removes modules from chunks when these modules are already included in all parents.
	 */
	removeAvailableModules?: boolean;

	/**
	 * Remove chunks which are empty.
	 */
	removeEmptyChunks?: boolean;

	/**
	 * Create an additional chunk which contains only the webpack runtime and chunk hash maps.
	 */
	runtimeChunk?:
		| boolean
		| "single"
		| "multiple"
		| {
				/**
				 * The name or name factory for the runtime chunks.
				 */
				name?: string | Function;
		  };

	/**
	 * Skip over modules which contain no side effects when exports are not used (false: disabled, 'flag': only use manually placed side effects flag, true: also analyse source code for side effects).
	 */
	sideEffects?: boolean | "flag";

	/**
	 * Optimize duplication and caching by splitting chunks by shared modules and cache group.
	 */
	splitChunks?: false | OptimizationSplitChunksOptions;

	/**
	 * Figure out which exports are used by modules to mangle export names, omit unused exports and generate more efficient code (true: analyse used exports for each runtime, "global": analyse exports globally for all runtimes combined).
	 */
	usedExports?: boolean | "global";
}

/**
 * Options object for describing behavior of a cache group selecting modules that should be cached together.
 */
declare interface OptimizationSplitChunksCacheGroup {
	/**
	 * Sets the name delimiter for created chunks.
	 */
	automaticNameDelimiter?: string;

	/**
	 * Select chunks for determining cache group content (defaults to "initial", "initial" and "all" requires adding these chunks to the HTML).
	 */
	chunks?: "all" | "initial" | "async" | ((chunk: Chunk) => boolean);

	/**
	 * Ignore minimum size, minimum chunks and maximum requests and always create chunks for this cache group.
	 */
	enforce?: boolean;

	/**
	 * Size threshold at which splitting is enforced and other restrictions (minRemainingSize, maxAsyncRequests, maxInitialRequests) are ignored.
	 */
	enforceSizeThreshold?: number | { [index: string]: number };

	/**
	 * Sets the template for the filename for created chunks.
	 */
	filename?: string | ((pathData: PathData, assetInfo?: AssetInfo) => string);

	/**
	 * Sets the hint for chunk id.
	 */
	idHint?: string;

	/**
	 * Assign modules to a cache group by module layer.
	 */
	layer?: string | Function | RegExp;

	/**
	 * Maximum number of requests which are accepted for on-demand loading.
	 */
	maxAsyncRequests?: number;

	/**
	 * Maximal size hint for the on-demand chunks.
	 */
	maxAsyncSize?: number | { [index: string]: number };

	/**
	 * Maximum number of initial chunks which are accepted for an entry point.
	 */
	maxInitialRequests?: number;

	/**
	 * Maximal size hint for the initial chunks.
	 */
	maxInitialSize?: number | { [index: string]: number };

	/**
	 * Maximal size hint for the created chunks.
	 */
	maxSize?: number | { [index: string]: number };

	/**
	 * Minimum number of times a module has to be duplicated until it's considered for splitting.
	 */
	minChunks?: number;

	/**
	 * Minimal size for the chunks the stay after moving the modules to a new chunk.
	 */
	minRemainingSize?: number | { [index: string]: number };

	/**
	 * Minimal size for the created chunk.
	 */
	minSize?: number | { [index: string]: number };

	/**
	 * Give chunks for this cache group a name (chunks with equal name are merged).
	 */
	name?: string | false | Function;

	/**
	 * Priority of this cache group.
	 */
	priority?: number;

	/**
	 * Try to reuse existing chunk (with name) when it has matching modules.
	 */
	reuseExistingChunk?: boolean;

	/**
	 * Assign modules to a cache group by module name.
	 */
	test?: string | Function | RegExp;

	/**
	 * Assign modules to a cache group by module type.
	 */
	type?: string | Function | RegExp;

	/**
	 * Compare used exports when checking common modules. Modules will only be put in the same chunk when exports are equal.
	 */
	usedExports?: boolean;
}

/**
 * Options object for splitting chunks into smaller chunks.
 */
declare interface OptimizationSplitChunksOptions {
	/**
	 * Sets the name delimiter for created chunks.
	 */
	automaticNameDelimiter?: string;

	/**
	 * Assign modules to a cache group (modules from different cache groups are tried to keep in separate chunks, default categories: 'default', 'defaultVendors').
	 */
	cacheGroups?: {
		[index: string]:
			| string
			| false
			| Function
			| RegExp
			| OptimizationSplitChunksCacheGroup;
	};

	/**
	 * Select chunks for determining shared modules (defaults to "async", "initial" and "all" requires adding these chunks to the HTML).
	 */
	chunks?: "all" | "initial" | "async" | ((chunk: Chunk) => boolean);

	/**
	 * Sets the size types which are used when a number is used for sizes.
	 */
	defaultSizeTypes?: string[];

	/**
	 * Size threshold at which splitting is enforced and other restrictions (minRemainingSize, maxAsyncRequests, maxInitialRequests) are ignored.
	 */
	enforceSizeThreshold?: number | { [index: string]: number };

	/**
	 * Options for modules not selected by any other cache group.
	 */
	fallbackCacheGroup?: {
		/**
		 * Sets the name delimiter for created chunks.
		 */
		automaticNameDelimiter?: string;
		/**
		 * Maximal size hint for the on-demand chunks.
		 */
		maxAsyncSize?: number | { [index: string]: number };
		/**
		 * Maximal size hint for the initial chunks.
		 */
		maxInitialSize?: number | { [index: string]: number };
		/**
		 * Maximal size hint for the created chunks.
		 */
		maxSize?: number | { [index: string]: number };
		/**
		 * Minimal size for the created chunk.
		 */
		minSize?: number | { [index: string]: number };
	};

	/**
	 * Sets the template for the filename for created chunks.
	 */
	filename?: string | ((pathData: PathData, assetInfo?: AssetInfo) => string);

	/**
	 * Prevents exposing path info when creating names for parts splitted by maxSize.
	 */
	hidePathInfo?: boolean;

	/**
	 * Maximum number of requests which are accepted for on-demand loading.
	 */
	maxAsyncRequests?: number;

	/**
	 * Maximal size hint for the on-demand chunks.
	 */
	maxAsyncSize?: number | { [index: string]: number };

	/**
	 * Maximum number of initial chunks which are accepted for an entry point.
	 */
	maxInitialRequests?: number;

	/**
	 * Maximal size hint for the initial chunks.
	 */
	maxInitialSize?: number | { [index: string]: number };

	/**
	 * Maximal size hint for the created chunks.
	 */
	maxSize?: number | { [index: string]: number };

	/**
	 * Minimum number of times a module has to be duplicated until it's considered for splitting.
	 */
	minChunks?: number;

	/**
	 * Minimal size for the chunks the stay after moving the modules to a new chunk.
	 */
	minRemainingSize?: number | { [index: string]: number };

	/**
	 * Minimal size for the created chunks.
	 */
	minSize?: number | { [index: string]: number };

	/**
	 * Give chunks created a name (chunks with equal name are merged).
	 */
	name?: string | false | Function;

	/**
	 * Compare used exports when checking common modules. Modules will only be put in the same chunk when exports are equal.
	 */
	usedExports?: boolean;
}
declare abstract class OptionsApply {
	process(options?: any, compiler?: any): void;
}
declare interface OriginRecord {
	module: Module;
	loc: DependencyLocation;
	request: string;
}
declare class OriginalSource extends Source {
	constructor(source: string | Buffer, name: string);
	getName(): string;
}

/**
 * Options affecting the output of the compilation. `output` options tell webpack how to write the compiled files to disk.
 */
declare interface Output {
	/**
	 * The filename of asset modules as relative path inside the 'output.path' directory.
	 */
	assetModuleFilename?:
		| string
		| ((pathData: PathData, assetInfo?: AssetInfo) => string);

	/**
	 * Add a comment in the UMD wrapper.
	 */
	auxiliaryComment?: string | LibraryCustomUmdCommentObject;

	/**
	 * Add charset attribute for script tag.
	 */
	charset?: boolean;

	/**
	 * Specifies the filename template of output files of non-initial chunks on disk. You must **not** specify an absolute path here, but the path may contain folders separated by '/'! The specified path is joined with the value of the 'output.path' option to determine the location on disk.
	 */
	chunkFilename?:
		| string
		| ((pathData: PathData, assetInfo?: AssetInfo) => string);

	/**
	 * The format of chunks (formats included by default are 'array-push' (web/WebWorker), 'commonjs' (node.js), but others might be added by plugins).
	 */
	chunkFormat?: string | false;

	/**
	 * Number of milliseconds before chunk request expires.
	 */
	chunkLoadTimeout?: number;

	/**
	 * The method of loading chunks (methods included by default are 'jsonp' (web), 'importScripts' (WebWorker), 'require' (sync node.js), 'async-node' (async node.js), but others might be added by plugins).
	 */
	chunkLoading?: string | false;

	/**
	 * The global variable used by webpack for loading of chunks.
	 */
	chunkLoadingGlobal?: string;

	/**
	 * Clean the output directory before emit.
	 */
	clean?: boolean | CleanOptions;

	/**
	 * Check if to be emitted file already exists and have the same content before writing to output filesystem.
	 */
	compareBeforeEmit?: boolean;

	/**
	 * This option enables cross-origin loading of chunks.
	 */
	crossOriginLoading?: false | "anonymous" | "use-credentials";

	/**
	 * Similar to `output.devtoolModuleFilenameTemplate`, but used in the case of duplicate module identifiers.
	 */
	devtoolFallbackModuleFilenameTemplate?: string | Function;

	/**
	 * Filename template string of function for the sources array in a generated SourceMap.
	 */
	devtoolModuleFilenameTemplate?: string | Function;

	/**
	 * Module namespace to use when interpolating filename template string for the sources array in a generated SourceMap. Defaults to `output.library` if not set. It's useful for avoiding runtime collisions in sourcemaps from multiple webpack projects built as libraries.
	 */
	devtoolNamespace?: string;

	/**
	 * List of chunk loading types enabled for use by entry points.
	 */
	enabledChunkLoadingTypes?: string[];

	/**
	 * List of library types enabled for use by entry points.
	 */
	enabledLibraryTypes?: string[];

	/**
	 * List of wasm loading types enabled for use by entry points.
	 */
	enabledWasmLoadingTypes?: string[];

	/**
	 * The abilities of the environment where the webpack generated code should run.
	 */
	environment?: Environment;

	/**
	 * Specifies the filename of output files on disk. You must **not** specify an absolute path here, but the path may contain folders separated by '/'! The specified path is joined with the value of the 'output.path' option to determine the location on disk.
	 */
	filename?: string | ((pathData: PathData, assetInfo?: AssetInfo) => string);

	/**
	 * An expression which is used to address the global object/scope in runtime code.
	 */
	globalObject?: string;

	/**
	 * Digest type used for the hash.
	 */
	hashDigest?: string;

	/**
	 * Number of chars which are used for the hash.
	 */
	hashDigestLength?: number;

	/**
	 * Algorithm used for generation the hash (see node.js crypto package).
	 */
	hashFunction?: string | typeof Hash;

	/**
	 * Any string which is added to the hash to salt it.
	 */
	hashSalt?: string;

	/**
	 * The filename of the Hot Update Chunks. They are inside the output.path directory.
	 */
	hotUpdateChunkFilename?: string;

	/**
	 * The global variable used by webpack for loading of hot update chunks.
	 */
	hotUpdateGlobal?: string;

	/**
	 * The filename of the Hot Update Main File. It is inside the 'output.path' directory.
	 */
	hotUpdateMainFilename?: string;

	/**
	 * Wrap javascript code into IIFE's to avoid leaking into global scope.
	 */
	iife?: boolean;

	/**
	 * The name of the native import() function (can be exchanged for a polyfill).
	 */
	importFunctionName?: string;

	/**
	 * The name of the native import.meta object (can be exchanged for a polyfill).
	 */
	importMetaName?: string;

	/**
	 * Make the output files a library, exporting the exports of the entry point.
	 */
	library?: string | string[] | LibraryOptions | LibraryCustomUmdObject;

	/**
	 * Specify which export should be exposed as library.
	 */
	libraryExport?: string | string[];

	/**
	 * Type of library (types included by default are 'var', 'module', 'assign', 'assign-properties', 'this', 'window', 'self', 'global', 'commonjs', 'commonjs2', 'commonjs-module', 'amd', 'amd-require', 'umd', 'umd2', 'jsonp', 'system', but others might be added by plugins).
	 */
	libraryTarget?: string;

	/**
	 * Output javascript files as module source type.
	 */
	module?: boolean;

	/**
	 * The output directory as **absolute path** (required).
	 */
	path?: string;

	/**
	 * Include comments with information about the modules.
	 */
	pathinfo?: boolean | "verbose";

	/**
	 * The 'publicPath' specifies the public URL address of the output files when referenced in a browser.
	 */
	publicPath?: string | ((pathData: PathData, assetInfo?: AssetInfo) => string);

	/**
	 * This option enables loading async chunks via a custom script type, such as script type="module".
	 */
	scriptType?: false | "module" | "text/javascript";

	/**
	 * The filename of the SourceMaps for the JavaScript files. They are inside the 'output.path' directory.
	 */
	sourceMapFilename?: string;

	/**
	 * Prefixes every line of the source in the bundle with this string.
	 */
	sourcePrefix?: string;

	/**
	 * Handles error in module loading correctly at a performance cost. This will handle module error compatible with the EcmaScript Modules spec.
	 */
	strictModuleErrorHandling?: boolean;

	/**
	 * Handles exceptions in module loading correctly at a performance cost (Deprecated). This will handle module error compatible with the Node.js CommonJS way.
	 */
	strictModuleExceptionHandling?: boolean;

	/**
	 * If `output.libraryTarget` is set to umd and `output.library` is set, setting this to true will name the AMD module.
	 */
	umdNamedDefine?: boolean;

	/**
	 * A unique name of the webpack build to avoid multiple webpack runtimes to conflict when using globals.
	 */
	uniqueName?: string;

	/**
	 * The method of loading WebAssembly Modules (methods included by default are 'fetch' (web/WebWorker), 'async-node' (node.js), but others might be added by plugins).
	 */
	wasmLoading?: string | false;

	/**
	 * The filename of WebAssembly modules as relative path inside the 'output.path' directory.
	 */
	webassemblyModuleFilename?: string;

	/**
	 * The method of loading chunks (methods included by default are 'jsonp' (web), 'importScripts' (WebWorker), 'require' (sync node.js), 'async-node' (async node.js), but others might be added by plugins).
	 */
	workerChunkLoading?: string | false;

	/**
	 * The method of loading WebAssembly Modules (methods included by default are 'fetch' (web/WebWorker), 'async-node' (node.js), but others might be added by plugins).
	 */
	workerWasmLoading?: string | false;
}
declare interface OutputFileSystem {
	writeFile: (
		arg0: string,
		arg1: string | Buffer,
		arg2: (arg0?: NodeJS.ErrnoException) => void
	) => void;
	mkdir: (arg0: string, arg1: (arg0?: NodeJS.ErrnoException) => void) => void;
	readdir?: (
		arg0: string,
		arg1: (
			arg0?: NodeJS.ErrnoException,
			arg1?: (string | Buffer)[] | IDirent[]
		) => void
	) => void;
	rmdir?: (arg0: string, arg1: (arg0?: NodeJS.ErrnoException) => void) => void;
	unlink?: (arg0: string, arg1: (arg0?: NodeJS.ErrnoException) => void) => void;
	stat: (
		arg0: string,
		arg1: (arg0?: NodeJS.ErrnoException, arg1?: IStats) => void
	) => void;
	readFile: (
		arg0: string,
		arg1: (arg0?: NodeJS.ErrnoException, arg1?: string | Buffer) => void
	) => void;
	join?: (arg0: string, arg1: string) => string;
	relative?: (arg0: string, arg1: string) => string;
	dirname?: (arg0: string) => string;
}

/**
 * Normalized options affecting the output of the compilation. `output` options tell webpack how to write the compiled files to disk.
 */
declare interface OutputNormalized {
	/**
	 * The filename of asset modules as relative path inside the 'output.path' directory.
	 */
	assetModuleFilename?:
		| string
		| ((pathData: PathData, assetInfo?: AssetInfo) => string);

	/**
	 * Add charset attribute for script tag.
	 */
	charset?: boolean;

	/**
	 * Specifies the filename template of output files of non-initial chunks on disk. You must **not** specify an absolute path here, but the path may contain folders separated by '/'! The specified path is joined with the value of the 'output.path' option to determine the location on disk.
	 */
	chunkFilename?:
		| string
		| ((pathData: PathData, assetInfo?: AssetInfo) => string);

	/**
	 * The format of chunks (formats included by default are 'array-push' (web/WebWorker), 'commonjs' (node.js), but others might be added by plugins).
	 */
	chunkFormat?: string | false;

	/**
	 * Number of milliseconds before chunk request expires.
	 */
	chunkLoadTimeout?: number;

	/**
	 * The method of loading chunks (methods included by default are 'jsonp' (web), 'importScripts' (WebWorker), 'require' (sync node.js), 'async-node' (async node.js), but others might be added by plugins).
	 */
	chunkLoading?: string | false;

	/**
	 * The global variable used by webpack for loading of chunks.
	 */
	chunkLoadingGlobal?: string;

	/**
	 * Clean the output directory before emit.
	 */
	clean?: boolean | CleanOptions;

	/**
	 * Check if to be emitted file already exists and have the same content before writing to output filesystem.
	 */
	compareBeforeEmit?: boolean;

	/**
	 * This option enables cross-origin loading of chunks.
	 */
	crossOriginLoading?: false | "anonymous" | "use-credentials";

	/**
	 * Similar to `output.devtoolModuleFilenameTemplate`, but used in the case of duplicate module identifiers.
	 */
	devtoolFallbackModuleFilenameTemplate?: string | Function;

	/**
	 * Filename template string of function for the sources array in a generated SourceMap.
	 */
	devtoolModuleFilenameTemplate?: string | Function;

	/**
	 * Module namespace to use when interpolating filename template string for the sources array in a generated SourceMap. Defaults to `output.library` if not set. It's useful for avoiding runtime collisions in sourcemaps from multiple webpack projects built as libraries.
	 */
	devtoolNamespace?: string;

	/**
	 * List of chunk loading types enabled for use by entry points.
	 */
	enabledChunkLoadingTypes?: string[];

	/**
	 * List of library types enabled for use by entry points.
	 */
	enabledLibraryTypes?: string[];

	/**
	 * List of wasm loading types enabled for use by entry points.
	 */
	enabledWasmLoadingTypes?: string[];

	/**
	 * The abilities of the environment where the webpack generated code should run.
	 */
	environment?: Environment;

	/**
	 * Specifies the filename of output files on disk. You must **not** specify an absolute path here, but the path may contain folders separated by '/'! The specified path is joined with the value of the 'output.path' option to determine the location on disk.
	 */
	filename?: string | ((pathData: PathData, assetInfo?: AssetInfo) => string);

	/**
	 * An expression which is used to address the global object/scope in runtime code.
	 */
	globalObject?: string;

	/**
	 * Digest type used for the hash.
	 */
	hashDigest?: string;

	/**
	 * Number of chars which are used for the hash.
	 */
	hashDigestLength?: number;

	/**
	 * Algorithm used for generation the hash (see node.js crypto package).
	 */
	hashFunction?: string | typeof Hash;

	/**
	 * Any string which is added to the hash to salt it.
	 */
	hashSalt?: string;

	/**
	 * The filename of the Hot Update Chunks. They are inside the output.path directory.
	 */
	hotUpdateChunkFilename?: string;

	/**
	 * The global variable used by webpack for loading of hot update chunks.
	 */
	hotUpdateGlobal?: string;

	/**
	 * The filename of the Hot Update Main File. It is inside the 'output.path' directory.
	 */
	hotUpdateMainFilename?: string;

	/**
	 * Wrap javascript code into IIFE's to avoid leaking into global scope.
	 */
	iife?: boolean;

	/**
	 * The name of the native import() function (can be exchanged for a polyfill).
	 */
	importFunctionName?: string;

	/**
	 * The name of the native import.meta object (can be exchanged for a polyfill).
	 */
	importMetaName?: string;

	/**
	 * Options for library.
	 */
	library?: LibraryOptions;

	/**
	 * Output javascript files as module source type.
	 */
	module?: boolean;

	/**
	 * The output directory as **absolute path** (required).
	 */
	path?: string;

	/**
	 * Include comments with information about the modules.
	 */
	pathinfo?: boolean | "verbose";

	/**
	 * The 'publicPath' specifies the public URL address of the output files when referenced in a browser.
	 */
	publicPath?: string | ((pathData: PathData, assetInfo?: AssetInfo) => string);

	/**
	 * This option enables loading async chunks via a custom script type, such as script type="module".
	 */
	scriptType?: false | "module" | "text/javascript";

	/**
	 * The filename of the SourceMaps for the JavaScript files. They are inside the 'output.path' directory.
	 */
	sourceMapFilename?: string;

	/**
	 * Prefixes every line of the source in the bundle with this string.
	 */
	sourcePrefix?: string;

	/**
	 * Handles error in module loading correctly at a performance cost. This will handle module error compatible with the EcmaScript Modules spec.
	 */
	strictModuleErrorHandling?: boolean;

	/**
	 * Handles exceptions in module loading correctly at a performance cost (Deprecated). This will handle module error compatible with the Node.js CommonJS way.
	 */
	strictModuleExceptionHandling?: boolean;

	/**
	 * A unique name of the webpack build to avoid multiple webpack runtimes to conflict when using globals.
	 */
	uniqueName?: string;

	/**
	 * The method of loading WebAssembly Modules (methods included by default are 'fetch' (web/WebWorker), 'async-node' (node.js), but others might be added by plugins).
	 */
	wasmLoading?: string | false;

	/**
	 * The filename of WebAssembly modules as relative path inside the 'output.path' directory.
	 */
	webassemblyModuleFilename?: string;

	/**
	 * The method of loading chunks (methods included by default are 'jsonp' (web), 'importScripts' (WebWorker), 'require' (sync node.js), 'async-node' (async node.js), but others might be added by plugins).
	 */
	workerChunkLoading?: string | false;

	/**
	 * The method of loading WebAssembly Modules (methods included by default are 'fetch' (web/WebWorker), 'async-node' (node.js), but others might be added by plugins).
	 */
	workerWasmLoading?: string | false;
}
declare interface ParameterizedComparator<TArg, T> {
	(arg0: TArg): Comparator<T>;
}
declare interface ParsedIdentifier {
	request: string;
	query: string;
	fragment: string;
	directory: boolean;
	module: boolean;
	file: boolean;
	internal: boolean;
}
declare class Parser {
	constructor();
	parse(
		source: string | Buffer | PreparsedAst,
		state: ParserState
	): ParserState;
}
type ParserOptionsByModuleType = ParserOptionsByModuleTypeKnown &
	ParserOptionsByModuleTypeUnknown;

/**
 * Specify options for each parser.
 */
declare interface ParserOptionsByModuleTypeKnown {
	/**
	 * Parser options for asset modules.
	 */
	asset?: AssetParserOptions;

	/**
	 * No parser options are supported for this module type.
	 */
	"asset/inline"?: EmptyParserOptions;

	/**
	 * No parser options are supported for this module type.
	 */
	"asset/resource"?: EmptyParserOptions;

	/**
	 * No parser options are supported for this module type.
	 */
	"asset/source"?: EmptyParserOptions;

	/**
	 * Parser options for javascript modules.
	 */
	javascript?: JavascriptParserOptions;

	/**
	 * Parser options for javascript modules.
	 */
	"javascript/auto"?: JavascriptParserOptions;

	/**
	 * Parser options for javascript modules.
	 */
	"javascript/dynamic"?: JavascriptParserOptions;

	/**
	 * Parser options for javascript modules.
	 */
	"javascript/esm"?: JavascriptParserOptions;
}

/**
 * Specify options for each parser.
 */
declare interface ParserOptionsByModuleTypeUnknown {
	[index: string]: { [index: string]: any };
}
type ParserState = Record<string, any> & ParserStateBase;
declare interface ParserStateBase {
	current: NormalModule;
	module: NormalModule;
	compilation: Compilation;
	options: { [index: string]: any };
}
declare interface PathData {
	chunkGraph?: ChunkGraph;
	hash?: string;
	hashWithLength?: (arg0: number) => string;
	chunk?: Chunk | ChunkPathData;
	module?: Module | ModulePathData;
	runtime?: RuntimeSpec;
	filename?: string;
	basename?: string;
	query?: string;
	contentHashType?: string;
	contentHash?: string;
	contentHashWithLength?: (arg0: number) => string;
	noChunkHash?: boolean;
	url?: string;
}

/**
 * Configuration object for web performance recommendations.
 */
declare interface PerformanceOptions {
	/**
	 * Filter function to select assets that are checked.
	 */
	assetFilter?: Function;

	/**
	 * Sets the format of the hints: warnings, errors or nothing at all.
	 */
	hints?: false | "error" | "warning";

	/**
	 * File size limit (in bytes) when exceeded, that webpack will provide performance hints.
	 */
	maxAssetSize?: number;

	/**
	 * Total size of an entry point (in bytes).
	 */
	maxEntrypointSize?: number;
}
declare interface PitchLoaderDefinitionFunction<
	OptionsType = {},
	ContextAdditions = {}
> {
	(
		this: NormalModuleLoaderContext<OptionsType> &
			LoaderRunnerLoaderContext<OptionsType> &
			LoaderPluginLoaderContext &
			HotModuleReplacementPluginLoaderContext &
			ContextAdditions,
		remainingRequest: string,
		previousRequest: string,
		data: object
	): string | void | Buffer | Promise<string | Buffer>;
}
type Plugin =
	| { apply: (arg0: Resolver) => void }
	| ((this: Resolver, arg1: Resolver) => void);
declare interface PnpApiImpl {
	resolveToUnqualified: (arg0: string, arg1: string, arg2: object) => string;
}
declare interface PossibleFileSystemError {
	code?: string;
	errno?: number;
	path?: string;
	syscall?: string;
}
declare class PrefetchPlugin {
	constructor(context?: any, request?: any);
	context: any;
	request: any;

	/**
	 * Apply the plugin
	 */
	apply(compiler: Compiler): void;
}
declare class PrefixSource extends Source {
	constructor(prefix: string, source: string | Source);
	original(): Source;
	getPrefix(): string;
}
declare interface PreparsedAst {
	[index: string]: any;
}
declare interface PrintedElement {
	element: string;
	content: string;
}
declare interface Problem {
	type: ProblemType;
	path: string;
	argument: string;
	value?: any;
	index?: number;
	expected?: string;
}
type ProblemType =
	| "unknown-argument"
	| "unexpected-non-array-in-path"
	| "unexpected-non-object-in-path"
	| "multiple-values-unexpected"
	| "invalid-value";
declare interface ProcessAssetsAdditionalOptions {
	additionalAssets?: true | Function;
}
declare class Profiler {
	constructor(inspector?: any);
	session: any;
	inspector: any;
	hasSession(): boolean;
	startProfiling(): Promise<void> | Promise<[any, any, any]>;
	sendCommand(method?: any, params?: any): Promise<any>;
	destroy(): Promise<void>;
	stopProfiling(): Promise<{ profile: any }>;
}
declare class ProfilingPlugin {
	constructor(options?: ProfilingPluginOptions);
	outputPath: string;
	apply(compiler?: any): void;
	static Profiler: typeof Profiler;
}
declare interface ProfilingPluginOptions {
	/**
	 * Path to the output file e.g. `path.resolve(__dirname, 'profiling/events.json')`. Defaults to `events.json`.
	 */
	outputPath?: string;
}
declare class ProgressPlugin {
	constructor(options?: ProgressPluginArgument);
	profile?: null | boolean;
	handler?: (percentage: number, msg: string, ...args: string[]) => void;
	modulesCount?: number;
	dependenciesCount?: number;
	showEntries?: boolean;
	showModules?: boolean;
	showDependencies?: boolean;
	showActiveModules?: boolean;
	percentBy?: null | "dependencies" | "modules" | "entries";
	apply(compiler: Compiler | MultiCompiler): void;
	static getReporter(
		compiler: Compiler
	): (p: number, ...args: string[]) => void;
	static defaultOptions: {
		profile: boolean;
		modulesCount: number;
		dependenciesCount: number;
		modules: boolean;
		dependencies: boolean;
		activeModules: boolean;
		entries: boolean;
	};
}
type ProgressPluginArgument =
	| ProgressPluginOptions
	| ((percentage: number, msg: string, ...args: string[]) => void);

/**
 * Options object for the ProgressPlugin.
 */
declare interface ProgressPluginOptions {
	/**
	 * Show active modules count and one active module in progress message.
	 */
	activeModules?: boolean;

	/**
	 * Show dependencies count in progress message.
	 */
	dependencies?: boolean;

	/**
	 * Minimum dependencies count to start with. For better progress calculation. Default: 10000.
	 */
	dependenciesCount?: number;

	/**
	 * Show entries count in progress message.
	 */
	entries?: boolean;

	/**
	 * Function that executes for every progress step.
	 */
	handler?: (percentage: number, msg: string, ...args: string[]) => void;

	/**
	 * Show modules count in progress message.
	 */
	modules?: boolean;

	/**
	 * Minimum modules count to start with. For better progress calculation. Default: 5000.
	 */
	modulesCount?: number;

	/**
	 * Collect percent algorithm. By default it calculates by a median from modules, entries and dependencies percent.
	 */
	percentBy?: null | "dependencies" | "modules" | "entries";

	/**
	 * Collect profile data for progress steps. Default: false.
	 */
	profile?: null | boolean;
}
declare class ProvidePlugin {
	constructor(definitions: Record<string, string | string[]>);
	definitions: Record<string, string | string[]>;

	/**
	 * Apply the plugin
	 */
	apply(compiler: Compiler): void;
}
declare class ProvideSharedPlugin {
	constructor(options: ProvideSharedPluginOptions);

	/**
	 * Apply the plugin
	 */
	apply(compiler: Compiler): void;
}
declare interface ProvideSharedPluginOptions {
	/**
	 * Modules that should be provided as shared modules to the share scope. When provided, property name is used to match modules, otherwise this is automatically inferred from share key.
	 */
	provides: Provides;

	/**
	 * Share scope name used for all provided modules (defaults to 'default').
	 */
	shareScope?: string;
}
type Provides = (string | ProvidesObject)[] | ProvidesObject;

/**
 * Advanced configuration for modules that should be provided as shared modules to the share scope.
 */
declare interface ProvidesConfig {
	/**
	 * Include the provided module directly instead behind an async request. This allows to use this shared module in initial load too. All possible shared modules need to be eager too.
	 */
	eager?: boolean;

	/**
	 * Key in the share scope under which the shared modules should be stored.
	 */
	shareKey?: string;

	/**
	 * Share scope name.
	 */
	shareScope?: string;

	/**
	 * Version of the provided module. Will replace lower matching versions, but not higher.
	 */
	version?: string | false;
}

/**
 * Modules that should be provided as shared modules to the share scope. Property names are used as share keys.
 */
declare interface ProvidesObject {
	[index: string]: string | ProvidesConfig;
}
declare interface RawChunkGroupOptions {
	preloadOrder?: number;
	prefetchOrder?: number;
}
type RawLoaderDefinition<
	OptionsType = {},
	ContextAdditions = {}
> = RawLoaderDefinitionFunction<OptionsType, ContextAdditions> & {
	raw: true;
	pitch?: PitchLoaderDefinitionFunction<OptionsType, ContextAdditions>;
};
declare interface RawLoaderDefinitionFunction<
	OptionsType = {},
	ContextAdditions = {}
> {
	(
		this: NormalModuleLoaderContext<OptionsType> &
			LoaderRunnerLoaderContext<OptionsType> &
			LoaderPluginLoaderContext &
			HotModuleReplacementPluginLoaderContext &
			ContextAdditions,
		content: Buffer,
		sourceMap?: string | SourceMap,
		additionalData?: AdditionalData
	): string | void | Buffer | Promise<string | Buffer>;
}
declare class RawSource extends Source {
	constructor(source: string | Buffer, convertToString?: boolean);
	isBuffer(): boolean;
}
declare class ReadFileCompileWasmPlugin {
	constructor(options?: any);
	options: any;

	/**
	 * Apply the plugin
	 */
	apply(compiler: Compiler): void;
}
declare class RealContentHashPlugin {
	constructor(__0: { hashFunction: any; hashDigest: any });

	/**
	 * Apply the plugin
	 */
	apply(compiler: Compiler): void;
	static getCompilationHooks(
		compilation: Compilation
	): CompilationHooksRealContentHashPlugin;
}
declare interface RealDependencyLocation {
	start: SourcePosition;
	end?: SourcePosition;
	index?: number;
}
type RecursiveArrayOrRecord<T> =
	| { [index: string]: RecursiveArrayOrRecord<T> }
	| RecursiveArrayOrRecord<T>[]
	| T;
declare interface ReferencedExport {
	/**
	 * name of the referenced export
	 */
	name: string[];

	/**
	 * when false, referenced export can not be mangled, defaults to true
	 */
	canMangle?: boolean;
}
type Remotes = (string | RemotesObject)[] | RemotesObject;

/**
 * Advanced configuration for container locations from which modules should be resolved and loaded at runtime.
 */
declare interface RemotesConfig {
	/**
	 * Container locations from which modules should be resolved and loaded at runtime.
	 */
	external: string | string[];

	/**
	 * The name of the share scope shared with this remote.
	 */
	shareScope?: string;
}

/**
 * Container locations from which modules should be resolved and loaded at runtime. Property names are used as request scopes.
 */
declare interface RemotesObject {
	[index: string]: string | RemotesConfig | string[];
}
declare interface RenderBootstrapContext {
	/**
	 * the chunk
	 */
	chunk: Chunk;

	/**
	 * the runtime template
	 */
	runtimeTemplate: RuntimeTemplate;

	/**
	 * the module graph
	 */
	moduleGraph: ModuleGraph;

	/**
	 * the chunk graph
	 */
	chunkGraph: ChunkGraph;

	/**
	 * hash to be used for render call
	 */
	hash: string;
}
declare interface RenderContextModuleTemplate {
	/**
	 * the chunk
	 */
	chunk: Chunk;

	/**
	 * the dependency templates
	 */
	dependencyTemplates: DependencyTemplates;

	/**
	 * the runtime template
	 */
	runtimeTemplate: RuntimeTemplate;

	/**
	 * the module graph
	 */
	moduleGraph: ModuleGraph;

	/**
	 * the chunk graph
	 */
	chunkGraph: ChunkGraph;
}
declare interface RenderContextObject {
	/**
	 * the chunk
	 */
	chunk: Chunk;

	/**
	 * the dependency templates
	 */
	dependencyTemplates: DependencyTemplates;

	/**
	 * the runtime template
	 */
	runtimeTemplate: RuntimeTemplate;

	/**
	 * the module graph
	 */
	moduleGraph: ModuleGraph;

	/**
	 * the chunk graph
	 */
	chunkGraph: ChunkGraph;

	/**
	 * results of code generation
	 */
	codeGenerationResults: CodeGenerationResults;
}
type RenderManifestEntry =
	| RenderManifestEntryTemplated
	| RenderManifestEntryStatic;
declare interface RenderManifestEntryStatic {
	render: () => Source;
	filename: string;
	info: AssetInfo;
	identifier: string;
	hash?: string;
	auxiliary?: boolean;
}
declare interface RenderManifestEntryTemplated {
	render: () => Source;
	filenameTemplate: string | ((arg0: PathData, arg1?: AssetInfo) => string);
	pathOptions?: PathData;
	info?: AssetInfo;
	identifier: string;
	hash?: string;
	auxiliary?: boolean;
}
declare interface RenderManifestOptions {
	/**
	 * the chunk used to render
	 */
	chunk: Chunk;
	hash: string;
	fullHash: string;
	outputOptions: Output;
	codeGenerationResults: CodeGenerationResults;
	moduleTemplates: { javascript: ModuleTemplate };
	dependencyTemplates: DependencyTemplates;
	runtimeTemplate: RuntimeTemplate;
	moduleGraph: ModuleGraph;
	chunkGraph: ChunkGraph;
}
declare class ReplaceSource extends Source {
	constructor(source: Source, name?: string);
	replace(start: number, end: number, newValue: string, name?: string): void;
	insert(pos: number, newValue: string, name?: string): void;
	getName(): string;
	original(): string;
	getReplacements(): {
		start: number;
		end: number;
		content: string;
		insertIndex: number;
		name: string;
	}[];
}
declare abstract class RequestShortener {
	contextify: (arg0: string) => string;
	shorten(request?: null | string): undefined | null | string;
}
declare interface ResolveBuildDependenciesResult {
	/**
	 * list of files
	 */
	files: Set<string>;

	/**
	 * list of directories
	 */
	directories: Set<string>;

	/**
	 * list of missing entries
	 */
	missing: Set<string>;

	/**
	 * stored resolve results
	 */
	resolveResults: Map<string, string | false>;

	/**
	 * dependencies of the resolving
	 */
	resolveDependencies: {
		/**
		 * list of files
		 */
		files: Set<string>;
		/**
		 * list of directories
		 */
		directories: Set<string>;
		/**
		 * list of missing entries
		 */
		missing: Set<string>;
	};
}

/**
 * Resolve context
 */
declare interface ResolveContext {
	contextDependencies?: WriteOnlySet<string>;

	/**
	 * files that was found on file system
	 */
	fileDependencies?: WriteOnlySet<string>;

	/**
	 * dependencies that was not found on file system
	 */
	missingDependencies?: WriteOnlySet<string>;

	/**
	 * set of hooks' calls. For instance, `resolve → parsedResolve → describedResolve`,
	 */
	stack?: Set<string>;

	/**
	 * log function
	 */
	log?: (arg0: string) => void;
}
declare interface ResolveData {
	contextInfo: ModuleFactoryCreateDataContextInfo;
	resolveOptions?: ResolveOptionsWebpackOptions;
	context: string;
	request: string;
	dependencies: ModuleDependency[];
	createData: Object;
	fileDependencies: LazySet<string>;
	missingDependencies: LazySet<string>;
	contextDependencies: LazySet<string>;

	/**
	 * allow to use the unsafe cache
	 */
	cacheable: boolean;
}
declare interface ResolveOptionsTypes {
	alias: AliasOption[];
	fallback: AliasOption[];
	aliasFields: Set<string | string[]>;
	cachePredicate: (arg0: ResolveRequest) => boolean;
	cacheWithContext: boolean;

	/**
	 * A list of exports field condition names.
	 */
	conditionNames: Set<string>;
	descriptionFiles: string[];
	enforceExtension: boolean;
	exportsFields: Set<string | string[]>;
	importsFields: Set<string | string[]>;
	extensions: Set<string>;
	fileSystem: FileSystem;
	unsafeCache: false | object;
	symlinks: boolean;
	resolver?: Resolver;
	modules: (string | string[])[];
	mainFields: { name: string[]; forceRelative: boolean }[];
	mainFiles: Set<string>;
	plugins: Plugin[];
	pnpApi: null | PnpApiImpl;
	roots: Set<string>;
	fullySpecified: boolean;
	resolveToContext: boolean;
	restrictions: Set<string | RegExp>;
	preferRelative: boolean;
	preferAbsolute: boolean;
}

/**
 * Options object for resolving requests.
 */
declare interface ResolveOptionsWebpackOptions {
	/**
	 * Redirect module requests.
	 */
	alias?:
		| {
				/**
				 * New request.
				 */
				alias: string | false | string[];
				/**
				 * Request to be redirected.
				 */
				name: string;
				/**
				 * Redirect only exact matching request.
				 */
				onlyModule?: boolean;
		  }[]
		| { [index: string]: string | false | string[] };

	/**
	 * Fields in the description file (usually package.json) which are used to redirect requests inside the module.
	 */
	aliasFields?: (string | string[])[];

	/**
	 * Extra resolve options per dependency category. Typical categories are "commonjs", "amd", "esm".
	 */
	byDependency?: { [index: string]: ResolveOptionsWebpackOptions };

	/**
	 * Enable caching of successfully resolved requests (cache entries are revalidated).
	 */
	cache?: boolean;

	/**
	 * Predicate function to decide which requests should be cached.
	 */
	cachePredicate?: (request: ResolveRequest) => boolean;

	/**
	 * Include the context information in the cache identifier when caching.
	 */
	cacheWithContext?: boolean;

	/**
	 * Condition names for exports field entry point.
	 */
	conditionNames?: string[];

	/**
	 * Filenames used to find a description file (like a package.json).
	 */
	descriptionFiles?: string[];

	/**
	 * Enforce the resolver to use one of the extensions from the extensions option (User must specify requests without extension).
	 */
	enforceExtension?: boolean;

	/**
	 * Field names from the description file (usually package.json) which are used to provide entry points of a package.
	 */
	exportsFields?: string[];

	/**
	 * Extensions added to the request when trying to find the file.
	 */
	extensions?: string[];

	/**
	 * Redirect module requests when normal resolving fails.
	 */
	fallback?:
		| {
				/**
				 * New request.
				 */
				alias: string | false | string[];
				/**
				 * Request to be redirected.
				 */
				name: string;
				/**
				 * Redirect only exact matching request.
				 */
				onlyModule?: boolean;
		  }[]
		| { [index: string]: string | false | string[] };

	/**
	 * Filesystem for the resolver.
	 */
	fileSystem?: InputFileSystem;

	/**
	 * Treats the request specified by the user as fully specified, meaning no extensions are added and the mainFiles in directories are not resolved (This doesn't affect requests from mainFields, aliasFields or aliases).
	 */
	fullySpecified?: boolean;

	/**
	 * Field names from the description file (usually package.json) which are used to provide internal request of a package (requests starting with # are considered as internal).
	 */
	importsFields?: string[];

	/**
	 * Field names from the description file (package.json) which are used to find the default entry point.
	 */
	mainFields?: (string | string[])[];

	/**
	 * Filenames used to find the default entry point if there is no description file or main field.
	 */
	mainFiles?: string[];

	/**
	 * Folder names or directory paths where to find modules.
	 */
	modules?: string[];

	/**
	 * Plugins for the resolver.
	 */
	plugins?: ("..." | ResolvePluginInstance)[];

	/**
	 * Prefer to resolve server-relative URLs (starting with '/') as absolute paths before falling back to resolve in 'resolve.roots'.
	 */
	preferAbsolute?: boolean;

	/**
	 * Prefer to resolve module requests as relative request and fallback to resolving as module.
	 */
	preferRelative?: boolean;

	/**
	 * Custom resolver.
	 */
	resolver?: Resolver;

	/**
	 * A list of resolve restrictions. Resolve results must fulfill all of these restrictions to resolve successfully. Other resolve paths are taken when restrictions are not met.
	 */
	restrictions?: (string | RegExp)[];

	/**
	 * A list of directories in which requests that are server-relative URLs (starting with '/') are resolved.
	 */
	roots?: string[];

	/**
	 * Enable resolving symlinks to the original location.
	 */
	symlinks?: boolean;

	/**
	 * Enable caching of successfully resolved requests (cache entries are not revalidated).
	 */
	unsafeCache?: boolean | { [index: string]: any };

	/**
	 * Use synchronous filesystem calls for the resolver.
	 */
	useSyncFileSystemCalls?: boolean;
}
type ResolveOptionsWithDependencyType = ResolveOptionsWebpackOptions & {
	dependencyType?: string;
	resolveToContext?: boolean;
};

/**
 * Plugin instance.
 */
declare interface ResolvePluginInstance {
	[index: string]: any;

	/**
	 * The run point of the plugin, required method.
	 */
	apply: (resolver: Resolver) => void;
}
type ResolveRequest = BaseResolveRequest & Partial<ParsedIdentifier>;
declare abstract class Resolver {
	fileSystem: FileSystem;
	options: ResolveOptionsTypes;
	hooks: {
		resolveStep: SyncHook<
			[
				AsyncSeriesBailHook<
					[ResolveRequest, ResolveContext],
					null | ResolveRequest
				>,
				ResolveRequest
			]
		>;
		noResolve: SyncHook<[ResolveRequest, Error]>;
		resolve: AsyncSeriesBailHook<
			[ResolveRequest, ResolveContext],
			null | ResolveRequest
		>;
		result: AsyncSeriesHook<[ResolveRequest, ResolveContext]>;
	};
	ensureHook(
		name:
			| string
			| AsyncSeriesBailHook<
					[ResolveRequest, ResolveContext],
					null | ResolveRequest
			  >
	): AsyncSeriesBailHook<
		[ResolveRequest, ResolveContext],
		null | ResolveRequest
	>;
	getHook(
		name:
			| string
			| AsyncSeriesBailHook<
					[ResolveRequest, ResolveContext],
					null | ResolveRequest
			  >
	): AsyncSeriesBailHook<
		[ResolveRequest, ResolveContext],
		null | ResolveRequest
	>;
	resolveSync(context: object, path: string, request: string): string | false;
	resolve(
		context: object,
		path: string,
		request: string,
		resolveContext: ResolveContext,
		callback: (
			arg0: null | Error,
			arg1?: string | false,
			arg2?: ResolveRequest
		) => void
	): void;
	doResolve(
		hook?: any,
		request?: any,
		message?: any,
		resolveContext?: any,
		callback?: any
	): any;
	parse(identifier: string): ParsedIdentifier;
	isModule(path?: any): boolean;
	isPrivate(path?: any): boolean;
	isDirectory(path: string): boolean;
	join(path?: any, request?: any): string;
	normalize(path?: any): string;
}
declare interface ResolverCache {
	direct: WeakMap<Object, ResolverWithOptions>;
	stringified: Map<string, ResolverWithOptions>;
}
declare abstract class ResolverFactory {
	hooks: Readonly<{
		resolveOptions: HookMap<
			SyncWaterfallHook<[ResolveOptionsWithDependencyType]>
		>;
		resolver: HookMap<
			SyncHook<[Resolver, UserResolveOptions, ResolveOptionsWithDependencyType]>
		>;
	}>;
	cache: Map<string, ResolverCache>;
	get(
		type: string,
		resolveOptions?: ResolveOptionsWithDependencyType
	): ResolverWithOptions;
}
type ResolverWithOptions = Resolver & WithOptions;

declare interface ResourceDataWithData {
	resource: string;
	path: string;
	query: string;
	fragment: string;
	data: Record<string, any>;
}
type Rule = string | RegExp;
declare interface RuleSet {
	/**
	 * map of references in the rule set (may grow over time)
	 */
	references: Map<string, any>;

	/**
	 * execute the rule set
	 */
	exec: (arg0: object) => Effect[];
}
type RuleSetCondition =
	| string
	| RegExp
	| {
			/**
			 * Logical AND.
			 */
			and?: RuleSetCondition[];
			/**
			 * Logical NOT.
			 */
			not?: RuleSetCondition[];
			/**
			 * Logical OR.
			 */
			or?: RuleSetCondition[];
	  }
	| ((value: string) => boolean)
	| RuleSetCondition[];
type RuleSetConditionAbsolute =
	| string
	| RegExp
	| {
			/**
			 * Logical AND.
			 */
			and?: RuleSetConditionAbsolute[];
			/**
			 * Logical NOT.
			 */
			not?: RuleSetConditionAbsolute[];
			/**
			 * Logical OR.
			 */
			or?: RuleSetConditionAbsolute[];
	  }
	| ((value: string) => boolean)
	| RuleSetConditionAbsolute[];
type RuleSetConditionOrConditions =
	| string
	| RegExp
	| {
			/**
			 * Logical AND.
			 */
			and?: RuleSetCondition[];
			/**
			 * Logical NOT.
			 */
			not?: RuleSetCondition[];
			/**
			 * Logical OR.
			 */
			or?: RuleSetCondition[];
	  }
	| ((value: string) => boolean)
	| RuleSetCondition[];

/**
 * A rule description with conditions and effects for modules.
 */
declare interface RuleSetRule {
	/**
	 * Match the child compiler name.
	 */
	compiler?:
		| string
		| RegExp
		| {
				/**
				 * Logical AND.
				 */
				and?: RuleSetCondition[];
				/**
				 * Logical NOT.
				 */
				not?: RuleSetCondition[];
				/**
				 * Logical OR.
				 */
				or?: RuleSetCondition[];
		  }
		| ((value: string) => boolean)
		| RuleSetCondition[];

	/**
	 * Match dependency type.
	 */
	dependency?:
		| string
		| RegExp
		| {
				/**
				 * Logical AND.
				 */
				and?: RuleSetCondition[];
				/**
				 * Logical NOT.
				 */
				not?: RuleSetCondition[];
				/**
				 * Logical OR.
				 */
				or?: RuleSetCondition[];
		  }
		| ((value: string) => boolean)
		| RuleSetCondition[];

	/**
	 * Match values of properties in the description file (usually package.json).
	 */
	descriptionData?: { [index: string]: RuleSetConditionOrConditions };

	/**
	 * Enforce this rule as pre or post step.
	 */
	enforce?: "pre" | "post";

	/**
	 * Shortcut for resource.exclude.
	 */
	exclude?:
		| string
		| RegExp
		| {
				/**
				 * Logical AND.
				 */
				and?: RuleSetConditionAbsolute[];
				/**
				 * Logical NOT.
				 */
				not?: RuleSetConditionAbsolute[];
				/**
				 * Logical OR.
				 */
				or?: RuleSetConditionAbsolute[];
		  }
		| ((value: string) => boolean)
		| RuleSetConditionAbsolute[];

	/**
	 * The options for the module generator.
	 */
	generator?: { [index: string]: any };

	/**
	 * Shortcut for resource.include.
	 */
	include?:
		| string
		| RegExp
		| {
				/**
				 * Logical AND.
				 */
				and?: RuleSetConditionAbsolute[];
				/**
				 * Logical NOT.
				 */
				not?: RuleSetConditionAbsolute[];
				/**
				 * Logical OR.
				 */
				or?: RuleSetConditionAbsolute[];
		  }
		| ((value: string) => boolean)
		| RuleSetConditionAbsolute[];

	/**
	 * Match the issuer of the module (The module pointing to this module).
	 */
	issuer?:
		| string
		| RegExp
		| {
				/**
				 * Logical AND.
				 */
				and?: RuleSetConditionAbsolute[];
				/**
				 * Logical NOT.
				 */
				not?: RuleSetConditionAbsolute[];
				/**
				 * Logical OR.
				 */
				or?: RuleSetConditionAbsolute[];
		  }
		| ((value: string) => boolean)
		| RuleSetConditionAbsolute[];

	/**
	 * Match layer of the issuer of this module (The module pointing to this module).
	 */
	issuerLayer?:
		| string
		| RegExp
		| {
				/**
				 * Logical AND.
				 */
				and?: RuleSetCondition[];
				/**
				 * Logical NOT.
				 */
				not?: RuleSetCondition[];
				/**
				 * Logical OR.
				 */
				or?: RuleSetCondition[];
		  }
		| ((value: string) => boolean)
		| RuleSetCondition[];

	/**
	 * Specifies the layer in which the module should be placed in.
	 */
	layer?: string;

	/**
	 * Shortcut for use.loader.
	 */
	loader?: string;

	/**
	 * Match module mimetype when load from Data URI.
	 */
	mimetype?:
		| string
		| RegExp
		| {
				/**
				 * Logical AND.
				 */
				and?: RuleSetCondition[];
				/**
				 * Logical NOT.
				 */
				not?: RuleSetCondition[];
				/**
				 * Logical OR.
				 */
				or?: RuleSetCondition[];
		  }
		| ((value: string) => boolean)
		| RuleSetCondition[];

	/**
	 * Only execute the first matching rule in this array.
	 */
	oneOf?: RuleSetRule[];

	/**
	 * Shortcut for use.options.
	 */
	options?: string | { [index: string]: any };

	/**
	 * Options for parsing.
	 */
	parser?: { [index: string]: any };

	/**
	 * Match the real resource path of the module.
	 */
	realResource?:
		| string
		| RegExp
		| {
				/**
				 * Logical AND.
				 */
				and?: RuleSetConditionAbsolute[];
				/**
				 * Logical NOT.
				 */
				not?: RuleSetConditionAbsolute[];
				/**
				 * Logical OR.
				 */
				or?: RuleSetConditionAbsolute[];
		  }
		| ((value: string) => boolean)
		| RuleSetConditionAbsolute[];

	/**
	 * Options for the resolver.
	 */
	resolve?: ResolveOptionsWebpackOptions;

	/**
	 * Match the resource path of the module.
	 */
	resource?:
		| string
		| RegExp
		| {
				/**
				 * Logical AND.
				 */
				and?: RuleSetConditionAbsolute[];
				/**
				 * Logical NOT.
				 */
				not?: RuleSetConditionAbsolute[];
				/**
				 * Logical OR.
				 */
				or?: RuleSetConditionAbsolute[];
		  }
		| ((value: string) => boolean)
		| RuleSetConditionAbsolute[];

	/**
	 * Match the resource fragment of the module.
	 */
	resourceFragment?:
		| string
		| RegExp
		| {
				/**
				 * Logical AND.
				 */
				and?: RuleSetCondition[];
				/**
				 * Logical NOT.
				 */
				not?: RuleSetCondition[];
				/**
				 * Logical OR.
				 */
				or?: RuleSetCondition[];
		  }
		| ((value: string) => boolean)
		| RuleSetCondition[];

	/**
	 * Match the resource query of the module.
	 */
	resourceQuery?:
		| string
		| RegExp
		| {
				/**
				 * Logical AND.
				 */
				and?: RuleSetCondition[];
				/**
				 * Logical NOT.
				 */
				not?: RuleSetCondition[];
				/**
				 * Logical OR.
				 */
				or?: RuleSetCondition[];
		  }
		| ((value: string) => boolean)
		| RuleSetCondition[];

	/**
	 * Match and execute these rules when this rule is matched.
	 */
	rules?: RuleSetRule[];

	/**
	 * Flags a module as with or without side effects.
	 */
	sideEffects?: boolean;

	/**
	 * Shortcut for resource.test.
	 */
	test?:
		| string
		| RegExp
		| {
				/**
				 * Logical AND.
				 */
				and?: RuleSetConditionAbsolute[];
				/**
				 * Logical NOT.
				 */
				not?: RuleSetConditionAbsolute[];
				/**
				 * Logical OR.
				 */
				or?: RuleSetConditionAbsolute[];
		  }
		| ((value: string) => boolean)
		| RuleSetConditionAbsolute[];

	/**
	 * Module type to use for the module.
	 */
	type?: string;

	/**
	 * Modifiers applied to the module when rule is matched.
	 */
	use?:
		| string
		| RuleSetUseItem[]
		| ((data: {
				resource: string;
				realResource: string;
				resourceQuery: string;
				issuer: string;
				compiler: string;
		  }) => RuleSetUseItem[])
		| {
				/**
				 * Unique loader options identifier.
				 */
				ident?: string;
				/**
				 * Loader name.
				 */
				loader?: string;
				/**
				 * Loader options.
				 */
				options?: string | { [index: string]: any };
		  }
		| ((
				data: object
		  ) =>
				| string
				| {
						/**
						 * Unique loader options identifier.
						 */
						ident?: string;
						/**
						 * Loader name.
						 */
						loader?: string;
						/**
						 * Loader options.
						 */
						options?: string | { [index: string]: any };
				  }
				| __TypeWebpackOptions
				| RuleSetUseItem[]);
}
type RuleSetUse =
	| string
	| RuleSetUseItem[]
	| ((data: {
			resource: string;
			realResource: string;
			resourceQuery: string;
			issuer: string;
			compiler: string;
	  }) => RuleSetUseItem[])
	| {
			/**
			 * Unique loader options identifier.
			 */
			ident?: string;
			/**
			 * Loader name.
			 */
			loader?: string;
			/**
			 * Loader options.
			 */
			options?: string | { [index: string]: any };
	  }
	| __TypeWebpackOptions;
type RuleSetUseItem =
	| string
	| {
			/**
			 * Unique loader options identifier.
			 */
			ident?: string;
			/**
			 * Loader name.
			 */
			loader?: string;
			/**
			 * Loader options.
			 */
			options?: string | { [index: string]: any };
	  }
	| __TypeWebpackOptions;
declare class RuntimeChunkPlugin {
	constructor(options?: any);
	options: any;

	/**
	 * Apply the plugin
	 */
	apply(compiler: Compiler): void;
}
declare class RuntimeModule extends Module {
	constructor(name: string, stage?: number);
	name: string;
	stage: number;
	compilation: Compilation;
	chunk: Chunk;
	chunkGraph: ChunkGraph;
	fullHash: boolean;
	attach(compilation: Compilation, chunk: Chunk, chunkGraph?: ChunkGraph): void;
	generate(): string;
	getGeneratedCode(): string;
	shouldIsolate(): boolean;

	/**
	 * Runtime modules without any dependencies to other runtime modules
	 */
	static STAGE_NORMAL: number;

	/**
	 * Runtime modules with simple dependencies on other runtime modules
	 */
	static STAGE_BASIC: number;

	/**
	 * Runtime modules which attach to handlers of other runtime modules
	 */
	static STAGE_ATTACH: number;

	/**
	 * Runtime modules which trigger actions on bootstrap
	 */
	static STAGE_TRIGGER: number;
}
declare interface RuntimeRequirementsContext {
	/**
	 * the chunk graph
	 */
	chunkGraph: ChunkGraph;

	/**
	 * the code generation results
	 */
	codeGenerationResults: CodeGenerationResults;
}
type RuntimeSpec = undefined | string | SortableSet<string>;
declare abstract class RuntimeSpecMap<T> {
	get(runtime: RuntimeSpec): T;
	has(runtime: RuntimeSpec): boolean;
	set(runtime?: any, value?: any): void;
	provide(runtime?: any, computer?: any): any;
	delete(runtime?: any): void;
	update(runtime?: any, fn?: any): void;
	keys(): RuntimeSpec[];
	values(): IterableIterator<T>;
	readonly size?: number;
}
declare abstract class RuntimeSpecSet {
	add(runtime?: any): void;
	has(runtime?: any): boolean;
	[Symbol.iterator](): IterableIterator<RuntimeSpec>;
	readonly size: number;
}
declare abstract class RuntimeTemplate {
	compilation: Compilation;
	outputOptions: OutputNormalized;
	requestShortener: RequestShortener;
	isIIFE(): undefined | boolean;
	isModule(): undefined | boolean;
	supportsConst(): undefined | boolean;
	supportsArrowFunction(): undefined | boolean;
	supportsForOf(): undefined | boolean;
	supportsDestructuring(): undefined | boolean;
	supportsBigIntLiteral(): undefined | boolean;
	supportsDynamicImport(): undefined | boolean;
	supportsEcmaScriptModuleSyntax(): undefined | boolean;
	supportTemplateLiteral(): boolean;
	returningFunction(returnValue?: any, args?: string): string;
	basicFunction(args?: any, body?: any): string;
	expressionFunction(expression?: any, args?: string): string;
	emptyFunction(): "x => {}" | "function() {}";
	destructureArray(items?: any, value?: any): string;
	iife(args?: any, body?: any): string;
	forEach(variable?: any, array?: any, body?: any): string;

	/**
	 * Add a comment
	 */
	comment(__0: {
		/**
		 * request string used originally
		 */
		request?: string;
		/**
		 * name of the chunk referenced
		 */
		chunkName?: string;
		/**
		 * reason information of the chunk
		 */
		chunkReason?: string;
		/**
		 * additional message
		 */
		message?: string;
		/**
		 * name of the export
		 */
		exportName?: string;
	}): string;
	throwMissingModuleErrorBlock(__0: {
		/**
		 * request string used originally
		 */
		request?: string;
	}): string;
	throwMissingModuleErrorFunction(__0: {
		/**
		 * request string used originally
		 */
		request?: string;
	}): string;
	missingModule(__0: {
		/**
		 * request string used originally
		 */
		request?: string;
	}): string;
	missingModuleStatement(__0: {
		/**
		 * request string used originally
		 */
		request?: string;
	}): string;
	missingModulePromise(__0: {
		/**
		 * request string used originally
		 */
		request?: string;
	}): string;
	weakError(__0: {
		/**
		 * the chunk graph
		 */
		chunkGraph: ChunkGraph;
		/**
		 * the module
		 */
		module: Module;
		/**
		 * the request that should be printed as comment
		 */
		request: string;
		/**
		 * expression to use as id expression
		 */
		idExpr?: string;
		/**
		 * which kind of code should be returned
		 */
		type: "promise" | "expression" | "statements";
	}): string;
	moduleId(__0: {
		/**
		 * the module
		 */
		module: Module;
		/**
		 * the chunk graph
		 */
		chunkGraph: ChunkGraph;
		/**
		 * the request that should be printed as comment
		 */
		request: string;
		/**
		 * if the dependency is weak (will create a nice error message)
		 */
		weak?: boolean;
	}): string;
	moduleRaw(__0: {
		/**
		 * the module
		 */
		module: Module;
		/**
		 * the chunk graph
		 */
		chunkGraph: ChunkGraph;
		/**
		 * the request that should be printed as comment
		 */
		request: string;
		/**
		 * if the dependency is weak (will create a nice error message)
		 */
		weak?: boolean;
		/**
		 * if set, will be filled with runtime requirements
		 */
		runtimeRequirements: Set<string>;
	}): string;
	moduleExports(__0: {
		/**
		 * the module
		 */
		module: Module;
		/**
		 * the chunk graph
		 */
		chunkGraph: ChunkGraph;
		/**
		 * the request that should be printed as comment
		 */
		request: string;
		/**
		 * if the dependency is weak (will create a nice error message)
		 */
		weak?: boolean;
		/**
		 * if set, will be filled with runtime requirements
		 */
		runtimeRequirements: Set<string>;
	}): string;
	moduleNamespace(__0: {
		/**
		 * the module
		 */
		module: Module;
		/**
		 * the chunk graph
		 */
		chunkGraph: ChunkGraph;
		/**
		 * the request that should be printed as comment
		 */
		request: string;
		/**
		 * if the current module is in strict esm mode
		 */
		strict?: boolean;
		/**
		 * if the dependency is weak (will create a nice error message)
		 */
		weak?: boolean;
		/**
		 * if set, will be filled with runtime requirements
		 */
		runtimeRequirements: Set<string>;
	}): string;
	moduleNamespacePromise(__0: {
		/**
		 * the chunk graph
		 */
		chunkGraph: ChunkGraph;
		/**
		 * the current dependencies block
		 */
		block?: AsyncDependenciesBlock;
		/**
		 * the module
		 */
		module: Module;
		/**
		 * the request that should be printed as comment
		 */
		request: string;
		/**
		 * a message for the comment
		 */
		message: string;
		/**
		 * if the current module is in strict esm mode
		 */
		strict?: boolean;
		/**
		 * if the dependency is weak (will create a nice error message)
		 */
		weak?: boolean;
		/**
		 * if set, will be filled with runtime requirements
		 */
		runtimeRequirements: Set<string>;
	}): string;
	runtimeConditionExpression(__0: {
		/**
		 * the chunk graph
		 */
		chunkGraph: ChunkGraph;
		/**
		 * runtime for which this code will be generated
		 */
		runtime?: RuntimeSpec;
		/**
		 * only execute the statement in some runtimes
		 */
		runtimeCondition?: string | boolean | SortableSet<string>;
		/**
		 * if set, will be filled with runtime requirements
		 */
		runtimeRequirements: Set<string>;
	}): string;
	importStatement(__0: {
		/**
		 * whether a new variable should be created or the existing one updated
		 */
		update?: boolean;
		/**
		 * the module
		 */
		module: Module;
		/**
		 * the chunk graph
		 */
		chunkGraph: ChunkGraph;
		/**
		 * the request that should be printed as comment
		 */
		request: string;
		/**
		 * name of the import variable
		 */
		importVar: string;
		/**
		 * module in which the statement is emitted
		 */
		originModule: Module;
		/**
		 * true, if this is a weak dependency
		 */
		weak?: boolean;
		/**
		 * if set, will be filled with runtime requirements
		 */
		runtimeRequirements: Set<string>;
	}): [string, string];
	exportFromImport(__0: {
		/**
		 * the module graph
		 */
		moduleGraph: ModuleGraph;
		/**
		 * the module
		 */
		module: Module;
		/**
		 * the request
		 */
		request: string;
		/**
		 * the export name
		 */
		exportName: string | string[];
		/**
		 * the origin module
		 */
		originModule: Module;
		/**
		 * true, if location is safe for ASI, a bracket can be emitted
		 */
		asiSafe?: boolean;
		/**
		 * true, if expression will be called
		 */
		isCall: boolean;
		/**
		 * when false, call context will not be preserved
		 */
		callContext: boolean;
		/**
		 * when true and accessing the default exports, interop code will be generated
		 */
		defaultInterop: boolean;
		/**
		 * the identifier name of the import variable
		 */
		importVar: string;
		/**
		 * init fragments will be added here
		 */
		initFragments: InitFragment[];
		/**
		 * runtime for which this code will be generated
		 */
		runtime: RuntimeSpec;
		/**
		 * if set, will be filled with runtime requirements
		 */
		runtimeRequirements: Set<string>;
	}): string;
	blockPromise(__0: {
		/**
		 * the async block
		 */
		block: AsyncDependenciesBlock;
		/**
		 * the message
		 */
		message: string;
		/**
		 * the chunk graph
		 */
		chunkGraph: ChunkGraph;
		/**
		 * if set, will be filled with runtime requirements
		 */
		runtimeRequirements: Set<string>;
	}): string;
	asyncModuleFactory(__0: {
		/**
		 * the async block
		 */
		block: AsyncDependenciesBlock;
		/**
		 * the chunk graph
		 */
		chunkGraph: ChunkGraph;
		/**
		 * if set, will be filled with runtime requirements
		 */
		runtimeRequirements: Set<string>;
		/**
		 * request string used originally
		 */
		request?: string;
	}): string;
	syncModuleFactory(__0: {
		/**
		 * the dependency
		 */
		dependency: Dependency;
		/**
		 * the chunk graph
		 */
		chunkGraph: ChunkGraph;
		/**
		 * if set, will be filled with runtime requirements
		 */
		runtimeRequirements: Set<string>;
		/**
		 * request string used originally
		 */
		request?: string;
	}): string;
	defineEsModuleFlagStatement(__0: {
		/**
		 * the name of the exports object
		 */
		exportsArgument: string;
		/**
		 * if set, will be filled with runtime requirements
		 */
		runtimeRequirements: Set<string>;
	}): string;
}
declare abstract class RuntimeValue {
	fn: (arg0: {
		module: NormalModule;
		key: string;
		readonly version?: string;
	}) => CodeValuePrimitive;
	options: true | RuntimeValueOptions;
	readonly fileDependencies?: true | string[];
	exec(
		parser: JavascriptParser,
		valueCacheVersions: Map<string, string | Set<string>>,
		key: string
	): CodeValuePrimitive;
	getCacheVersion(): undefined | string;
}
declare interface RuntimeValueOptions {
	fileDependencies?: string[];
	contextDependencies?: string[];
	missingDependencies?: string[];
	buildDependencies?: string[];
	version?: string | (() => string);
}
type Schema =
	| (JSONSchema4 & Extend)
	| (JSONSchema6 & Extend)
	| (JSONSchema7 & Extend);
declare interface ScopeInfo {
	definitions: StackedMap<string, ScopeInfo | VariableInfo>;
	topLevelScope: boolean | "arrow";
	inShorthand: boolean;
	isStrict: boolean;
	isAsmJs: boolean;
	inTry: boolean;
}
declare interface Selector<A, B> {
	(input: A): B;
}
declare abstract class Serializer {
	serializeMiddlewares: any;
	deserializeMiddlewares: any;
	context: any;
	serialize(obj?: any, context?: any): any;
	deserialize(value?: any, context?: any): any;
}
declare class SharePlugin {
	constructor(options: SharePluginOptions);

	/**
	 * Apply the plugin
	 */
	apply(compiler: Compiler): void;
}

/**
 * Options for shared modules.
 */
declare interface SharePluginOptions {
	/**
	 * Share scope name used for all shared modules (defaults to 'default').
	 */
	shareScope?: string;

	/**
	 * Modules that should be shared in the share scope. When provided, property names are used to match requested modules in this compilation.
	 */
	shared: Shared;
}
type Shared = (string | SharedObject)[] | SharedObject;

/**
 * Advanced configuration for modules that should be shared in the share scope.
 */
declare interface SharedConfig {
	/**
	 * Include the provided and fallback module directly instead behind an async request. This allows to use this shared module in initial load too. All possible shared modules need to be eager too.
	 */
	eager?: boolean;

	/**
	 * Provided module that should be provided to share scope. Also acts as fallback module if no shared module is found in share scope or version isn't valid. Defaults to the property name.
	 */
	import?: string | false;

	/**
	 * Package name to determine required version from description file. This is only needed when package name can't be automatically determined from request.
	 */
	packageName?: string;

	/**
	 * Version requirement from module in share scope.
	 */
	requiredVersion?: string | false;

	/**
	 * Module is looked up under this key from the share scope.
	 */
	shareKey?: string;

	/**
	 * Share scope name.
	 */
	shareScope?: string;

	/**
	 * Allow only a single version of the shared module in share scope (disabled by default).
	 */
	singleton?: boolean;

	/**
	 * Do not accept shared module if version is not valid (defaults to yes, if local fallback module is available and shared module is not a singleton, otherwise no, has no effect if there is no required version specified).
	 */
	strictVersion?: boolean;

	/**
	 * Version of the provided module. Will replace lower matching versions, but not higher.
	 */
	version?: string | false;
}

/**
 * Modules that should be shared in the share scope. Property names are used to match requested modules in this compilation. Relative requests are resolved, module requests are matched unresolved, absolute paths will match resolved requests. A trailing slash will match all requests with this prefix. In this case shareKey must also have a trailing slash.
 */
declare interface SharedObject {
	[index: string]: string | SharedConfig;
}
declare class SideEffectsFlagPlugin {
	constructor(analyseSource?: boolean);

	/**
	 * Apply the plugin
	 */
	apply(compiler: Compiler): void;
	static moduleHasSideEffects(
		moduleName?: any,
		flagValue?: any,
		cache?: any
	): any;
}
declare class SizeOnlySource extends Source {
	constructor(size: number);
}
declare abstract class Snapshot {
	startTime?: number;
	fileTimestamps?: Map<string, FileSystemInfoEntry>;
	fileHashes?: Map<string, string>;
	fileTshs?: Map<string, string | TimestampAndHash>;
	contextTimestamps?: Map<string, FileSystemInfoEntry>;
	contextHashes?: Map<string, string>;
	contextTshs?: Map<string, string | TimestampAndHash>;
	missingExistence?: Map<string, boolean>;
	managedItemInfo?: Map<string, string>;
	managedFiles?: Set<string>;
	managedContexts?: Set<string>;
	managedMissing?: Set<string>;
	children?: Set<Snapshot>;
	hasStartTime(): boolean;
	setStartTime(value?: any): void;
	setMergedStartTime(value?: any, snapshot?: any): void;
	hasFileTimestamps(): boolean;
	setFileTimestamps(value?: any): void;
	hasFileHashes(): boolean;
	setFileHashes(value?: any): void;
	hasFileTshs(): boolean;
	setFileTshs(value?: any): void;
	hasContextTimestamps(): boolean;
	setContextTimestamps(value?: any): void;
	hasContextHashes(): boolean;
	setContextHashes(value?: any): void;
	hasContextTshs(): boolean;
	setContextTshs(value?: any): void;
	hasMissingExistence(): boolean;
	setMissingExistence(value?: any): void;
	hasManagedItemInfo(): boolean;
	setManagedItemInfo(value?: any): void;
	hasManagedFiles(): boolean;
	setManagedFiles(value?: any): void;
	hasManagedContexts(): boolean;
	setManagedContexts(value?: any): void;
	hasManagedMissing(): boolean;
	setManagedMissing(value?: any): void;
	hasChildren(): boolean;
	setChildren(value?: any): void;
	addChild(child?: any): void;
	serialize(__0: { write: any }): void;
	deserialize(__0: { read: any }): void;
	getFileIterable(): Iterable<string>;
	getContextIterable(): Iterable<string>;
	getMissingIterable(): Iterable<string>;
}

/**
 * Options affecting how file system snapshots are created and validated.
 */
declare interface SnapshotOptions {
	/**
	 * Options for snapshotting build dependencies to determine if the whole cache need to be invalidated.
	 */
	buildDependencies?: {
		/**
		 * Use hashes of the content of the files/directories to determine invalidation.
		 */
		hash?: boolean;
		/**
		 * Use timestamps of the files/directories to determine invalidation.
		 */
		timestamp?: boolean;
	};

	/**
	 * List of paths that are managed by a package manager and contain a version or hash in its path so all files are immutable.
	 */
	immutablePaths?: string[];

	/**
	 * List of paths that are managed by a package manager and can be trusted to not be modified otherwise.
	 */
	managedPaths?: string[];

	/**
	 * Options for snapshotting dependencies of modules to determine if they need to be built again.
	 */
	module?: {
		/**
		 * Use hashes of the content of the files/directories to determine invalidation.
		 */
		hash?: boolean;
		/**
		 * Use timestamps of the files/directories to determine invalidation.
		 */
		timestamp?: boolean;
	};

	/**
	 * Options for snapshotting dependencies of request resolving to determine if requests need to be re-resolved.
	 */
	resolve?: {
		/**
		 * Use hashes of the content of the files/directories to determine invalidation.
		 */
		hash?: boolean;
		/**
		 * Use timestamps of the files/directories to determine invalidation.
		 */
		timestamp?: boolean;
	};

	/**
	 * Options for snapshotting the resolving of build dependencies to determine if the build dependencies need to be re-resolved.
	 */
	resolveBuildDependencies?: {
		/**
		 * Use hashes of the content of the files/directories to determine invalidation.
		 */
		hash?: boolean;
		/**
		 * Use timestamps of the files/directories to determine invalidation.
		 */
		timestamp?: boolean;
	};
}
declare abstract class SortableSet<T> extends Set<T> {
	/**
	 * Sort with a comparer function
	 */
	sortWith(sortFn: (arg0: T, arg1: T) => number): void;
	sort(): SortableSet<T>;

	/**
	 * Get data from cache
	 */
	getFromCache<R>(fn: (arg0: SortableSet<T>) => R): R;

	/**
	 * Get data from cache (ignoring sorting)
	 */
	getFromUnorderedCache<R>(fn: (arg0: SortableSet<T>) => R): R;
	toJSON(): T[];

	/**
	 * Iterates over values in the set.
	 */
	[Symbol.iterator](): IterableIterator<T>;
	readonly [Symbol.toStringTag]: string;
}
declare class Source {
	constructor();
	size(): number;
	map(options?: MapOptions): Object;
	sourceAndMap(options?: MapOptions): { source: string | Buffer; map: Object };
	updateHash(hash: Hash): void;
	source(): string | Buffer;
	buffer(): Buffer;
}
declare interface SourceData {
	iife?: boolean;
	init?: string;
	expression: string;
}
declare interface SourceLike {
	source(): string | Buffer;
}
type SourceMap = Omit<RawSourceMap, "version"> & { version: number };
declare class SourceMapDevToolPlugin {
	constructor(options?: SourceMapDevToolPluginOptions);
	sourceMapFilename: string | false;
	sourceMappingURLComment: string | false;
	moduleFilenameTemplate: string | Function;
	fallbackModuleFilenameTemplate: string | Function;
	namespace: string;
	options: SourceMapDevToolPluginOptions;

	/**
	 * Apply the plugin
	 */
	apply(compiler: Compiler): void;
}
declare interface SourceMapDevToolPluginOptions {
	/**
	 * Appends the given value to the original asset. Usually the #sourceMappingURL comment. [url] is replaced with a URL to the source map file. false disables the appending.
	 */
	append?: null | string | false;

	/**
	 * Indicates whether column mappings should be used (defaults to true).
	 */
	columns?: boolean;

	/**
	 * Exclude modules that match the given value from source map generation.
	 */
	exclude?: string | RegExp | Rule[];

	/**
	 * Generator string or function to create identifiers of modules for the 'sources' array in the SourceMap used only if 'moduleFilenameTemplate' would result in a conflict.
	 */
	fallbackModuleFilenameTemplate?: string | Function;

	/**
	 * Path prefix to which the [file] placeholder is relative to.
	 */
	fileContext?: string;

	/**
	 * Defines the output filename of the SourceMap (will be inlined if no value is provided).
	 */
	filename?: null | string | false;

	/**
	 * Include source maps for module paths that match the given value.
	 */
	include?: string | RegExp | Rule[];

	/**
	 * Indicates whether SourceMaps from loaders should be used (defaults to true).
	 */
	module?: boolean;

	/**
	 * Generator string or function to create identifiers of modules for the 'sources' array in the SourceMap.
	 */
	moduleFilenameTemplate?: string | Function;

	/**
	 * Namespace prefix to allow multiple webpack roots in the devtools.
	 */
	namespace?: string;

	/**
	 * Omit the 'sourceContents' array from the SourceMap.
	 */
	noSources?: boolean;

	/**
	 * Provide a custom public path for the SourceMapping comment.
	 */
	publicPath?: string;

	/**
	 * Provide a custom value for the 'sourceRoot' property in the SourceMap.
	 */
	sourceRoot?: string;

	/**
	 * Include source maps for modules based on their extension (defaults to .js and .css).
	 */
	test?: string | RegExp | Rule[];
}
declare class SourceMapSource extends Source {
	constructor(
		source: string | Buffer,
		name: string,
		sourceMap: string | Object | Buffer,
		originalSource?: string | Buffer,
		innerSourceMap?: string | Object | Buffer,
		removeOriginalSource?: boolean
	);
	getArgsAsBuffers(): [
		Buffer,
		string,
		Buffer,
		undefined | Buffer,
		undefined | Buffer,
		boolean
	];
}
declare interface SourcePosition {
	line: number;
	column?: number;
}
declare interface SplitChunksOptions {
	chunksFilter: (chunk: Chunk) => boolean;
	defaultSizeTypes: string[];
	minSize: SplitChunksSizes;
	minRemainingSize: SplitChunksSizes;
	enforceSizeThreshold: SplitChunksSizes;
	maxInitialSize: SplitChunksSizes;
	maxAsyncSize: SplitChunksSizes;
	minChunks: number;
	maxAsyncRequests: number;
	maxInitialRequests: number;
	hidePathInfo: boolean;
	filename: string | ((arg0: PathData, arg1?: AssetInfo) => string);
	automaticNameDelimiter: string;
	getCacheGroups: (
		module: Module,
		context: CacheGroupsContext
	) => CacheGroupSource[];
	getName: (
		module?: Module,
		chunks?: Chunk[],
		key?: string
	) => undefined | string;
	usedExports: boolean;
	fallbackCacheGroup: FallbackCacheGroup;
}
declare class SplitChunksPlugin {
	constructor(options?: OptimizationSplitChunksOptions);
	options: SplitChunksOptions;

	/**
	 * Apply the plugin
	 */
	apply(compiler: Compiler): void;
}
declare interface SplitChunksSizes {
	[index: string]: number;
}
declare abstract class StackedMap<K, V> {
	map: Map<K, InternalCell<V>>;
	stack: Map<K, InternalCell<V>>[];
	set(item: K, value: V): void;
	delete(item: K): void;
	has(item: K): boolean;
	get(item: K): Cell<V>;
	asArray(): K[];
	asSet(): Set<K>;
	asPairArray(): [K, Cell<V>][];
	asMap(): Map<K, Cell<V>>;
	readonly size: number;
	createChild(): StackedMap<K, V>;
}
type StartupRenderContext = RenderContextObject & { inlined: boolean };
type Statement =
	| FunctionDeclaration
	| VariableDeclaration
	| ClassDeclaration
	| ExpressionStatement
	| BlockStatement
	| EmptyStatement
	| DebuggerStatement
	| WithStatement
	| ReturnStatement
	| LabeledStatement
	| BreakStatement
	| ContinueStatement
	| IfStatement
	| SwitchStatement
	| ThrowStatement
	| TryStatement
	| WhileStatement
	| DoWhileStatement
	| ForStatement
	| ForInStatement
	| ForOfStatement;
declare class Stats {
	constructor(compilation: Compilation);
	compilation: Compilation;
	readonly hash?: string;
	readonly startTime: any;
	readonly endTime: any;
	hasWarnings(): boolean;
	hasErrors(): boolean;
	toJson(options?: string | StatsOptions): StatsCompilation;
	toString(options?: any): string;
}
type StatsAsset = KnownStatsAsset & Record<string, any>;
type StatsChunk = KnownStatsChunk & Record<string, any>;
type StatsChunkGroup = KnownStatsChunkGroup & Record<string, any>;
type StatsChunkOrigin = KnownStatsChunkOrigin & Record<string, any>;
type StatsCompilation = KnownStatsCompilation & Record<string, any>;
type StatsError = KnownStatsError & Record<string, any>;
declare abstract class StatsFactory {
	hooks: Readonly<{
		extract: HookMap<SyncBailHook<[Object, any, StatsFactoryContext], any>>;
		filter: HookMap<
			SyncBailHook<[any, StatsFactoryContext, number, number], any>
		>;
		sort: HookMap<
			SyncBailHook<
				[((arg0?: any, arg1?: any) => number)[], StatsFactoryContext],
				any
			>
		>;
		filterSorted: HookMap<
			SyncBailHook<[any, StatsFactoryContext, number, number], any>
		>;
		groupResults: HookMap<
			SyncBailHook<[GroupConfig[], StatsFactoryContext], any>
		>;
		sortResults: HookMap<
			SyncBailHook<
				[((arg0?: any, arg1?: any) => number)[], StatsFactoryContext],
				any
			>
		>;
		filterResults: HookMap<
			SyncBailHook<[any, StatsFactoryContext, number, number], any>
		>;
		merge: HookMap<SyncBailHook<[any[], StatsFactoryContext], any>>;
		result: HookMap<SyncBailHook<[any[], StatsFactoryContext], any>>;
		getItemName: HookMap<SyncBailHook<[any, StatsFactoryContext], any>>;
		getItemFactory: HookMap<SyncBailHook<[any, StatsFactoryContext], any>>;
	}>;
	create(
		type: string,
		data: any,
		baseContext: Omit<StatsFactoryContext, "type">
	): any;
}
type StatsFactoryContext = KnownStatsFactoryContext & Record<string, any>;
type StatsLogging = KnownStatsLogging & Record<string, any>;
type StatsLoggingEntry = KnownStatsLoggingEntry & Record<string, any>;
type StatsModule = KnownStatsModule & Record<string, any>;
type StatsModuleIssuer = KnownStatsModuleIssuer & Record<string, any>;
type StatsModuleReason = KnownStatsModuleReason & Record<string, any>;
type StatsModuleTraceDependency = KnownStatsModuleTraceDependency &
	Record<string, any>;
type StatsModuleTraceItem = KnownStatsModuleTraceItem & Record<string, any>;

/**
 * Stats options object.
 */
declare interface StatsOptions {
	/**
	 * Fallback value for stats options when an option is not defined (has precedence over local webpack defaults).
	 */
	all?: boolean;

	/**
	 * Add assets information.
	 */
	assets?: boolean;

	/**
	 * Sort the assets by that field.
	 */
	assetsSort?: string;

	/**
	 * Space to display assets (groups will be collapsed to fit this space).
	 */
	assetsSpace?: number;

	/**
	 * Add built at time information.
	 */
	builtAt?: boolean;

	/**
	 * Add information about cached (not built) modules (deprecated: use 'cachedModules' instead).
	 */
	cached?: boolean;

	/**
	 * Show cached assets (setting this to `false` only shows emitted files).
	 */
	cachedAssets?: boolean;

	/**
	 * Add information about cached (not built) modules.
	 */
	cachedModules?: boolean;

	/**
	 * Add children information.
	 */
	children?: boolean;

	/**
	 * Display auxiliary assets in chunk groups.
	 */
	chunkGroupAuxiliary?: boolean;

	/**
	 * Display children of chunk groups.
	 */
	chunkGroupChildren?: boolean;

	/**
	 * Limit of assets displayed in chunk groups.
	 */
	chunkGroupMaxAssets?: number;

	/**
	 * Display all chunk groups with the corresponding bundles.
	 */
	chunkGroups?: boolean;

	/**
	 * Add built modules information to chunk information.
	 */
	chunkModules?: boolean;

	/**
	 * Space to display chunk modules (groups will be collapsed to fit this space, value is in number of modules/group).
	 */
	chunkModulesSpace?: number;

	/**
	 * Add the origins of chunks and chunk merging info.
	 */
	chunkOrigins?: boolean;

	/**
	 * Add information about parent, children and sibling chunks to chunk information.
	 */
	chunkRelations?: boolean;

	/**
	 * Add chunk information.
	 */
	chunks?: boolean;

	/**
	 * Sort the chunks by that field.
	 */
	chunksSort?: string;

	/**
	 * Enables/Disables colorful output.
	 */
	colors?:
		| boolean
		| {
				/**
				 * Custom color for bold text.
				 */
				bold?: string;
				/**
				 * Custom color for cyan text.
				 */
				cyan?: string;
				/**
				 * Custom color for green text.
				 */
				green?: string;
				/**
				 * Custom color for magenta text.
				 */
				magenta?: string;
				/**
				 * Custom color for red text.
				 */
				red?: string;
				/**
				 * Custom color for yellow text.
				 */
				yellow?: string;
		  };

	/**
	 * Context directory for request shortening.
	 */
	context?: string;

	/**
	 * Show chunk modules that are dependencies of other modules of the chunk.
	 */
	dependentModules?: boolean;

	/**
	 * Add module depth in module graph.
	 */
	depth?: boolean;

	/**
	 * Display the entry points with the corresponding bundles.
	 */
	entrypoints?: boolean | "auto";

	/**
	 * Add --env information.
	 */
	env?: boolean;

	/**
	 * Add details to errors (like resolving log).
	 */
	errorDetails?: boolean | "auto";

	/**
	 * Add internal stack trace to errors.
	 */
	errorStack?: boolean;

	/**
	 * Add errors.
	 */
	errors?: boolean;

	/**
	 * Add errors count.
	 */
	errorsCount?: boolean;

	/**
	 * Please use excludeModules instead.
	 */
	exclude?:
		| string
		| boolean
		| RegExp
		| ModuleFilterItemTypes[]
		| ((
				name: string,
				module: StatsModule,
				type: "module" | "chunk" | "root-of-chunk" | "nested"
		  ) => boolean);

	/**
	 * Suppress assets that match the specified filters. Filters can be Strings, RegExps or Functions.
	 */
	excludeAssets?:
		| string
		| RegExp
		| AssetFilterItemTypes[]
		| ((name: string, asset: StatsAsset) => boolean);

	/**
	 * Suppress modules that match the specified filters. Filters can be Strings, RegExps, Booleans or Functions.
	 */
	excludeModules?:
		| string
		| boolean
		| RegExp
		| ModuleFilterItemTypes[]
		| ((
				name: string,
				module: StatsModule,
				type: "module" | "chunk" | "root-of-chunk" | "nested"
		  ) => boolean);

	/**
	 * Group assets by how their are related to chunks.
	 */
	groupAssetsByChunk?: boolean;

	/**
	 * Group assets by their status (emitted, compared for emit or cached).
	 */
	groupAssetsByEmitStatus?: boolean;

	/**
	 * Group assets by their extension.
	 */
	groupAssetsByExtension?: boolean;

	/**
	 * Group assets by their asset info (immutable, development, hotModuleReplacement, etc).
	 */
	groupAssetsByInfo?: boolean;

	/**
	 * Group assets by their path.
	 */
	groupAssetsByPath?: boolean;

	/**
	 * Group modules by their attributes (errors, warnings, assets, optional, orphan, or dependent).
	 */
	groupModulesByAttributes?: boolean;

	/**
	 * Group modules by their status (cached or built and cacheable).
	 */
	groupModulesByCacheStatus?: boolean;

	/**
	 * Group modules by their extension.
	 */
	groupModulesByExtension?: boolean;

	/**
	 * Group modules by their layer.
	 */
	groupModulesByLayer?: boolean;

	/**
	 * Group modules by their path.
	 */
	groupModulesByPath?: boolean;

	/**
	 * Group modules by their type.
	 */
	groupModulesByType?: boolean;

	/**
	 * Add the hash of the compilation.
	 */
	hash?: boolean;

	/**
	 * Add ids.
	 */
	ids?: boolean;

	/**
	 * Add logging output.
	 */
	logging?: boolean | "none" | "verbose" | "error" | "warn" | "info" | "log";

	/**
	 * Include debug logging of specified loggers (i. e. for plugins or loaders). Filters can be Strings, RegExps or Functions.
	 */
	loggingDebug?:
		| string
		| boolean
		| RegExp
		| FilterItemTypes[]
		| ((value: string) => boolean);

	/**
	 * Add stack traces to logging output.
	 */
	loggingTrace?: boolean;

	/**
	 * Add information about assets inside modules.
	 */
	moduleAssets?: boolean;

	/**
	 * Add dependencies and origin of warnings/errors.
	 */
	moduleTrace?: boolean;

	/**
	 * Add built modules information.
	 */
	modules?: boolean;

	/**
	 * Sort the modules by that field.
	 */
	modulesSort?: string;

	/**
	 * Space to display modules (groups will be collapsed to fit this space, value is in number of modules/groups).
	 */
	modulesSpace?: number;

	/**
	 * Add information about modules nested in other modules (like with module concatenation).
	 */
	nestedModules?: boolean;

	/**
	 * Space to display modules nested within other modules (groups will be collapsed to fit this space, value is in number of modules/group).
	 */
	nestedModulesSpace?: number;

	/**
	 * Show reasons why optimization bailed out for modules.
	 */
	optimizationBailout?: boolean;

	/**
	 * Add information about orphan modules.
	 */
	orphanModules?: boolean;

	/**
	 * Add output path information.
	 */
	outputPath?: boolean;

	/**
	 * Add performance hint flags.
	 */
	performance?: boolean;

	/**
	 * Preset for the default values.
	 */
	preset?: string | boolean;

	/**
	 * Show exports provided by modules.
	 */
	providedExports?: boolean;

	/**
	 * Add public path information.
	 */
	publicPath?: boolean;

	/**
	 * Add information about the reasons why modules are included.
	 */
	reasons?: boolean;

	/**
	 * Add information about assets that are related to other assets (like SourceMaps for assets).
	 */
	relatedAssets?: boolean;

	/**
	 * Add information about runtime modules (deprecated: use 'runtimeModules' instead).
	 */
	runtime?: boolean;

	/**
	 * Add information about runtime modules.
	 */
	runtimeModules?: boolean;

	/**
	 * Add the source code of modules.
	 */
	source?: boolean;

	/**
	 * Add timing information.
	 */
	timings?: boolean;

	/**
	 * Show exports used by modules.
	 */
	usedExports?: boolean;

	/**
	 * Add webpack version information.
	 */
	version?: boolean;

	/**
	 * Add warnings.
	 */
	warnings?: boolean;

	/**
	 * Add warnings count.
	 */
	warningsCount?: boolean;

	/**
	 * Suppress listing warnings that match the specified filters (they will still be counted). Filters can be Strings, RegExps or Functions.
	 */
	warningsFilter?:
		| string
		| RegExp
		| WarningFilterItemTypes[]
		| ((warning: StatsError, value: string) => boolean);
}
declare abstract class StatsPrinter {
	hooks: Readonly<{
		sortElements: HookMap<SyncBailHook<[string[], StatsPrinterContext], true>>;
		printElements: HookMap<
			SyncBailHook<[PrintedElement[], StatsPrinterContext], string>
		>;
		sortItems: HookMap<SyncBailHook<[any[], StatsPrinterContext], true>>;
		getItemName: HookMap<SyncBailHook<[any, StatsPrinterContext], string>>;
		printItems: HookMap<SyncBailHook<[string[], StatsPrinterContext], string>>;
		print: HookMap<SyncBailHook<[{}, StatsPrinterContext], string>>;
		result: HookMap<SyncWaterfallHook<[string, StatsPrinterContext]>>;
	}>;
	print(type: string, object: Object, baseContext?: Object): string;
}
type StatsPrinterContext = KnownStatsPrinterContext & Record<string, any>;
type StatsProfile = KnownStatsProfile & Record<string, any>;
type StatsValue =
	| boolean
	| "none"
	| "summary"
	| "errors-only"
	| "errors-warnings"
	| "minimal"
	| "normal"
	| "detailed"
	| "verbose"
	| StatsOptions;
declare interface SyntheticDependencyLocation {
	name: string;
	index?: number;
}
declare const TOMBSTONE: unique symbol;
declare const TRANSITIVE_ONLY: unique symbol;
declare interface TagInfo {
	tag: any;
	data: any;
	next?: TagInfo;
}
declare class Template {
	constructor();
	static getFunctionContent(fn: Function): string;
	static toIdentifier(str: string): string;
	static toComment(str: string): string;
	static toNormalComment(str: string): string;
	static toPath(str: string): string;
	static numberToIdentifier(n: number): string;
	static numberToIdentifierContinuation(n: number): string;
	static indent(s: string | string[]): string;
	static prefix(s: string | string[], prefix: string): string;
	static asString(str: string | string[]): string;
	static getModulesArrayBounds(modules: WithId[]): false | [number, number];
	static renderChunkModules(
		renderContext: RenderContextModuleTemplate,
		modules: Module[],
		renderModule: (arg0: Module) => Source,
		prefix?: string
	): Source;
	static renderRuntimeModules(
		runtimeModules: RuntimeModule[],
		renderContext: RenderContextModuleTemplate & {
			codeGenerationResults?: CodeGenerationResults;
			useStrict?: boolean;
		}
	): Source;
	static renderChunkRuntimeModules(
		runtimeModules: RuntimeModule[],
		renderContext: RenderContextModuleTemplate
	): Source;
	static NUMBER_OF_IDENTIFIER_START_CHARS: number;
	static NUMBER_OF_IDENTIFIER_CONTINUATION_CHARS: number;
}
declare interface TimestampAndHash {
	safeTime: number;
	timestamp?: number;
	timestampHash?: string;
	hash: string;
}
declare const UNDEFINED_MARKER: unique symbol;
declare interface UpdateHashContextDependency {
	chunkGraph: ChunkGraph;
	runtime: RuntimeSpec;
	runtimeTemplate?: RuntimeTemplate;
}
declare interface UpdateHashContextGenerator {
	/**
	 * the module
	 */
	module: NormalModule;
	chunkGraph: ChunkGraph;
	runtime: RuntimeSpec;
}
type UsageStateType = 0 | 1 | 2 | 3 | 4;
declare interface UserResolveOptions {
	/**
	 * A list of module alias configurations or an object which maps key to value
	 */
	alias?: AliasOption[] | AliasOptions;

	/**
	 * A list of module alias configurations or an object which maps key to value, applied only after modules option
	 */
	fallback?: AliasOption[] | AliasOptions;

	/**
	 * A list of alias fields in description files
	 */
	aliasFields?: (string | string[])[];

	/**
	 * A function which decides whether a request should be cached or not. An object is passed with at least `path` and `request` properties.
	 */
	cachePredicate?: (arg0: ResolveRequest) => boolean;

	/**
	 * Whether or not the unsafeCache should include request context as part of the cache key.
	 */
	cacheWithContext?: boolean;

	/**
	 * A list of description files to read from
	 */
	descriptionFiles?: string[];

	/**
	 * A list of exports field condition names.
	 */
	conditionNames?: string[];

	/**
	 * Enforce that a extension from extensions must be used
	 */
	enforceExtension?: boolean;

	/**
	 * A list of exports fields in description files
	 */
	exportsFields?: (string | string[])[];

	/**
	 * A list of imports fields in description files
	 */
	importsFields?: (string | string[])[];

	/**
	 * A list of extensions which should be tried for files
	 */
	extensions?: string[];

	/**
	 * The file system which should be used
	 */
	fileSystem: FileSystem;

	/**
	 * Use this cache object to unsafely cache the successful requests
	 */
	unsafeCache?: boolean | object;

	/**
	 * Resolve symlinks to their symlinked location
	 */
	symlinks?: boolean;

	/**
	 * A prepared Resolver to which the plugins are attached
	 */
	resolver?: Resolver;

	/**
	 * A list of directories to resolve modules from, can be absolute path or folder name
	 */
	modules?: string | string[];

	/**
	 * A list of main fields in description files
	 */
	mainFields?: (
		| string
		| string[]
		| { name: string | string[]; forceRelative: boolean }
	)[];

	/**
	 * A list of main files in directories
	 */
	mainFiles?: string[];

	/**
	 * A list of additional resolve plugins which should be applied
	 */
	plugins?: Plugin[];

	/**
	 * A PnP API that should be used - null is "never", undefined is "auto"
	 */
	pnpApi?: null | PnpApiImpl;

	/**
	 * A list of root paths
	 */
	roots?: string[];

	/**
	 * The request is already fully specified and no extensions or directories are resolved for it
	 */
	fullySpecified?: boolean;

	/**
	 * Resolve to a context instead of a file
	 */
	resolveToContext?: boolean;

	/**
	 * A list of resolve restrictions
	 */
	restrictions?: (string | RegExp)[];

	/**
	 * Use only the sync constiants of the file system calls
	 */
	useSyncFileSystemCalls?: boolean;

	/**
	 * Prefer to resolve module requests as relative requests before falling back to modules
	 */
	preferRelative?: boolean;

	/**
	 * Prefer to resolve server-relative urls as absolute paths before falling back to resolve in roots
	 */
	preferAbsolute?: boolean;
}
declare abstract class VariableInfo {
	declaredScope: ScopeInfo;
	freeName: string | true;
	tagInfo?: TagInfo;
}
declare interface VariableInfoInterface {
	declaredScope: ScopeInfo;
	freeName: string | true;
	tagInfo?: TagInfo;
}
type WarningFilterItemTypes =
	| string
	| RegExp
	| ((warning: StatsError, value: string) => boolean);
declare interface WatchFileSystem {
	watch: (
		files: Iterable<string>,
		directories: Iterable<string>,
		missing: Iterable<string>,
		startTime: number,
		options: WatchOptions,
		callback: (
			arg0: undefined | Error,
			arg1: Map<string, FileSystemInfoEntry | "ignore">,
			arg2: Map<string, FileSystemInfoEntry | "ignore">,
			arg3: Set<string>,
			arg4: Set<string>
		) => void,
		callbackUndelayed: (arg0: string, arg1: number) => void
	) => Watcher;
}
declare class WatchIgnorePlugin {
	constructor(options: WatchIgnorePluginOptions);
	paths: (string | RegExp)[];

	/**
	 * Apply the plugin
	 */
	apply(compiler: Compiler): void;
}
declare interface WatchIgnorePluginOptions {
	/**
	 * A list of RegExps or absolute paths to directories or files that should be ignored.
	 */
	paths: (string | RegExp)[];
}

/**
 * Options for the watcher.
 */
declare interface WatchOptions {
	/**
	 * Delay the rebuilt after the first change. Value is a time in ms.
	 */
	aggregateTimeout?: number;

	/**
	 * Resolve symlinks and watch symlink and real file. This is usually not needed as webpack already resolves symlinks ('resolve.symlinks').
	 */
	followSymlinks?: boolean;

	/**
	 * Ignore some files from watching (glob pattern or regexp).
	 */
	ignored?: string | RegExp | string[];

	/**
	 * Enable polling mode for watching.
	 */
	poll?: number | boolean;

	/**
	 * Stop watching when stdin stream has ended.
	 */
	stdin?: boolean;
}
declare interface Watcher {
	/**
	 * closes the watcher and all underlying file watchers
	 */
	close: () => void;

	/**
	 * closes the watcher, but keeps underlying file watchers alive until the next watch call
	 */
	pause: () => void;

	/**
	 * get current aggregated changes that have not yet send to callback
	 */
	getAggregatedChanges?: () => Set<string>;

	/**
	 * get current aggregated removals that have not yet send to callback
	 */
	getAggregatedRemovals?: () => Set<string>;

	/**
	 * get info about files
	 */
	getFileTimeInfoEntries: () => Map<string, FileSystemInfoEntry | "ignore">;

	/**
	 * get info about directories
	 */
	getContextTimeInfoEntries: () => Map<string, FileSystemInfoEntry | "ignore">;
}
declare abstract class Watching {
	startTime: null | number;
	invalid: boolean;
	handler: CallbackFunction<Stats>;
	callbacks: CallbackFunction<void>[];
	closed: boolean;
	suspended: boolean;
	blocked: boolean;
	watchOptions: {
		/**
		 * Delay the rebuilt after the first change. Value is a time in ms.
		 */
		aggregateTimeout?: number;
		/**
		 * Resolve symlinks and watch symlink and real file. This is usually not needed as webpack already resolves symlinks ('resolve.symlinks').
		 */
		followSymlinks?: boolean;
		/**
		 * Ignore some files from watching (glob pattern or regexp).
		 */
		ignored?: string | RegExp | string[];
		/**
		 * Enable polling mode for watching.
		 */
		poll?: number | boolean;
		/**
		 * Stop watching when stdin stream has ended.
		 */
		stdin?: boolean;
	};
	compiler: Compiler;
	running: boolean;
	watcher: any;
	pausedWatcher: any;
	watch(
		files: Iterable<string>,
		dirs: Iterable<string>,
		missing: Iterable<string>
	): void;
	invalidate(callback?: CallbackFunction<void>): void;
	suspend(): void;
	resume(): void;
	close(callback: CallbackFunction<void>): void;
}
declare class WebWorkerTemplatePlugin {
	constructor();

	/**
	 * Apply the plugin
	 */
	apply(compiler: Compiler): void;
}
declare class WebpackError extends Error {
	/**
	 * Creates an instance of WebpackError.
	 */
	constructor(message?: string);
	details: any;
	module: Module;
	loc: DependencyLocation;
	hideStack: boolean;
	chunk: Chunk;
	file: string;
	serialize(__0: { write: any }): void;
	deserialize(__0: { read: any }): void;

	/**
	 * Create .stack property on a target object
	 */
	static captureStackTrace(
		targetObject: object,
		constructorOpt?: Function
	): void;

	/**
	 * Optional override for formatting stack traces
	 */
	static prepareStackTrace?: (
		err: Error,
		stackTraces: NodeJS.CallSite[]
	) => any;
	static stackTraceLimit: number;
}
declare abstract class WebpackLogger {
	getChildLogger: (arg0: string | (() => string)) => WebpackLogger;
	error(...args: any[]): void;
	warn(...args: any[]): void;
	info(...args: any[]): void;
	log(...args: any[]): void;
	debug(...args: any[]): void;
	assert(assertion: any, ...args: any[]): void;
	trace(): void;
	clear(): void;
	status(...args: any[]): void;
	group(...args: any[]): void;
	groupCollapsed(...args: any[]): void;
	groupEnd(...args: any[]): void;
	profile(label?: any): void;
	profileEnd(label?: any): void;
	time(label?: any): void;
	timeLog(label?: any): void;
	timeEnd(label?: any): void;
	timeAggregate(label?: any): void;
	timeAggregateEnd(label?: any): void;
}
declare class WebpackOptionsApply extends OptionsApply {
	constructor();
}
declare class WebpackOptionsDefaulter {
	constructor();
	process(options?: any): any;
}

/**
 * Normalized webpack options object.
 */
declare interface WebpackOptionsNormalized {
	/**
	 * Set the value of `require.amd` and `define.amd`. Or disable AMD support.
	 */
	amd?: false | { [index: string]: any };

	/**
	 * Report the first error as a hard error instead of tolerating it.
	 */
	bail?: boolean;

	/**
	 * Cache generated modules and chunks to improve performance for multiple incremental builds.
	 */
	cache: CacheOptionsNormalized;

	/**
	 * The base directory (absolute path!) for resolving the `entry` option. If `output.pathinfo` is set, the included pathinfo is shortened to this directory.
	 */
	context?: string;

	/**
	 * References to other configurations to depend on.
	 */
	dependencies?: string[];

	/**
	 * Options for the webpack-dev-server.
	 */
	devServer?: DevServer;

	/**
	 * A developer tool to enhance debugging (false | eval | [inline-|hidden-|eval-][nosources-][cheap-[module-]]source-map).
	 */
	devtool?: string | false;

	/**
	 * The entry point(s) of the compilation.
	 */
	entry: EntryNormalized;

	/**
	 * Enables/Disables experiments (experimental features with relax SemVer compatibility).
	 */
	experiments: Experiments;

	/**
	 * Specify dependencies that shouldn't be resolved by webpack, but should become dependencies of the resulting bundle. The kind of the dependency depends on `output.libraryTarget`.
	 */
	externals: Externals;

	/**
	 * Enable presets of externals for specific targets.
	 */
	externalsPresets: ExternalsPresets;

	/**
	 * Specifies the default type of externals ('amd*', 'umd*', 'system' and 'jsonp' depend on output.libraryTarget set to the same value).
	 */
	externalsType?:
		| "var"
		| "module"
		| "assign"
		| "this"
		| "window"
		| "self"
		| "global"
		| "commonjs"
		| "commonjs2"
		| "commonjs-module"
		| "amd"
		| "amd-require"
		| "umd"
		| "umd2"
		| "jsonp"
		| "system"
		| "promise"
		| "import"
		| "script";

	/**
	 * Ignore specific warnings.
	 */
	ignoreWarnings?: ((
		warning: WebpackError,
		compilation: Compilation
	) => boolean)[];

	/**
	 * Options for infrastructure level logging.
	 */
	infrastructureLogging: InfrastructureLogging;

	/**
	 * Custom values available in the loader context.
	 */
	loader?: Loader;

	/**
	 * Enable production optimizations or development hints.
	 */
	mode?: "development" | "production" | "none";

	/**
	 * Options affecting the normal modules (`NormalModuleFactory`).
	 */
	module: ModuleOptionsNormalized;

	/**
	 * Name of the configuration. Used when loading multiple configurations.
	 */
	name?: string;

	/**
	 * Include polyfills or mocks for various node stuff.
	 */
	node: NodeWebpackOptions;

	/**
	 * Enables/Disables integrated optimizations.
	 */
	optimization: Optimization;

	/**
	 * Normalized options affecting the output of the compilation. `output` options tell webpack how to write the compiled files to disk.
	 */
	output: OutputNormalized;

	/**
	 * The number of parallel processed modules in the compilation.
	 */
	parallelism?: number;

	/**
	 * Configuration for web performance recommendations.
	 */
	performance?: false | PerformanceOptions;

	/**
	 * Add additional plugins to the compiler.
	 */
	plugins: (
		| ((this: Compiler, compiler: Compiler) => void)
		| WebpackPluginInstance
	)[];

	/**
	 * Capture timing information for each module.
	 */
	profile?: boolean;

	/**
	 * Store compiler state to a json file.
	 */
	recordsInputPath?: string | false;

	/**
	 * Load compiler state from a json file.
	 */
	recordsOutputPath?: string | false;

	/**
	 * Options for the resolver.
	 */
	resolve: ResolveOptionsWebpackOptions;

	/**
	 * Options for the resolver when resolving loaders.
	 */
	resolveLoader: ResolveOptionsWebpackOptions;

	/**
	 * Options affecting how file system snapshots are created and validated.
	 */
	snapshot: SnapshotOptions;

	/**
	 * Stats options object or preset name.
	 */
	stats: StatsValue;

	/**
	 * Environment to build for. An array of environments to build for all of them when possible.
	 */
	target?: string | false | string[];

	/**
	 * Enter watch mode, which rebuilds on file change.
	 */
	watch?: boolean;

	/**
	 * Options for the watcher.
	 */
	watchOptions: WatchOptions;
}

/**
 * Plugin instance.
 */
declare interface WebpackPluginInstance {
	[index: string]: any;

	/**
	 * The run point of the plugin, required method.
	 */
	apply: (compiler: Compiler) => void;
}
declare interface WithId {
	id: string | number;
}
declare interface WithOptions {
	/**
	 * create a resolver with additional/different options
	 */
	withOptions: (
		arg0: Partial<ResolveOptionsWithDependencyType>
	) => ResolverWithOptions;
}
declare interface WriteOnlySet<T> {
	add: (T?: any) => void;
}
type __TypeWebpackOptions = (
	data: object
) =>
	| string
	| {
			/**
			 * Unique loader options identifier.
			 */
			ident?: string;
			/**
			 * Loader name.
			 */
			loader?: string;
			/**
			 * Loader options.
			 */
			options?: string | { [index: string]: any };
	  }
	| __TypeWebpackOptions
	| RuleSetUseItem[];
declare function exports(
	options: Configuration,
	callback?: CallbackWebpack<Stats>
): Compiler;
declare function exports(
	options: Configuration[] & MultiCompilerOptions,
	callback?: CallbackWebpack<MultiStats>
): MultiCompiler;
declare namespace exports {
	export const webpack: {
		(options: Configuration, callback?: CallbackWebpack<Stats>): Compiler;
		(
			options: Configuration[] & MultiCompilerOptions,
			callback?: CallbackWebpack<MultiStats>
		): MultiCompiler;
	};
	export const validate: (options?: any) => void;
	export const validateSchema: (
		schema: Schema,
		options: object | object[],
		validationConfiguration?: ValidationErrorConfiguration
	) => void;
	export const version: string;
	export namespace cli {
		export let getArguments: (schema?: any) => Record<string, Argument>;
		export let processArguments: (
			args: Record<string, Argument>,
			config: any,
			values: Record<
				string,
				| string
				| number
				| boolean
				| RegExp
				| (string | number | boolean | RegExp)[]
			>
		) => null | Problem[];
	}
	export namespace ModuleFilenameHelpers {
		export let ALL_LOADERS_RESOURCE: string;
		export let REGEXP_ALL_LOADERS_RESOURCE: RegExp;
		export let LOADERS_RESOURCE: string;
		export let REGEXP_LOADERS_RESOURCE: RegExp;
		export let RESOURCE: string;
		export let REGEXP_RESOURCE: RegExp;
		export let ABSOLUTE_RESOURCE_PATH: string;
		export let REGEXP_ABSOLUTE_RESOURCE_PATH: RegExp;
		export let RESOURCE_PATH: string;
		export let REGEXP_RESOURCE_PATH: RegExp;
		export let ALL_LOADERS: string;
		export let REGEXP_ALL_LOADERS: RegExp;
		export let LOADERS: string;
		export let REGEXP_LOADERS: RegExp;
		export let QUERY: string;
		export let REGEXP_QUERY: RegExp;
		export let ID: string;
		export let REGEXP_ID: RegExp;
		export let HASH: string;
		export let REGEXP_HASH: RegExp;
		export let NAMESPACE: string;
		export let REGEXP_NAMESPACE: RegExp;
		export let createFilename: (
			module: any,
			options: any,
			__2: { requestShortener: any; chunkGraph: any }
		) => any;
		export let replaceDuplicates: (
			array?: any,
			fn?: any,
			comparator?: any
		) => any;
		export let matchPart: (str?: any, test?: any) => any;
		export let matchObject: (obj?: any, str?: any) => boolean;
	}
	export namespace RuntimeGlobals {
		export let require: string;
		export let requireScope: string;
		export let exports: string;
		export let thisAsExports: string;
		export let returnExportsFromRuntime: string;
		export let module: string;
		export let moduleId: string;
		export let moduleLoaded: string;
		export let publicPath: string;
		export let entryModuleId: string;
		export let moduleCache: string;
		export let moduleFactories: string;
		export let moduleFactoriesAddOnly: string;
		export let ensureChunk: string;
		export let ensureChunkHandlers: string;
		export let ensureChunkIncludeEntries: string;
		export let prefetchChunk: string;
		export let prefetchChunkHandlers: string;
		export let preloadChunk: string;
		export let preloadChunkHandlers: string;
		export let definePropertyGetters: string;
		export let makeNamespaceObject: string;
		export let createFakeNamespaceObject: string;
		export let compatGetDefaultExport: string;
		export let harmonyModuleDecorator: string;
		export let nodeModuleDecorator: string;
		export let getFullHash: string;
		export let wasmInstances: string;
		export let instantiateWasm: string;
		export let uncaughtErrorHandler: string;
		export let scriptNonce: string;
		export let loadScript: string;
		export let chunkName: string;
		export let runtimeId: string;
		export let getChunkScriptFilename: string;
		export let getChunkUpdateScriptFilename: string;
		export let startup: string;
		export let startupNoDefault: string;
		export let startupOnlyAfter: string;
		export let startupOnlyBefore: string;
		export let chunkCallback: string;
		export let startupEntrypoint: string;
		export let onChunksLoaded: string;
		export let externalInstallChunk: string;
		export let interceptModuleExecution: string;
		export let global: string;
		export let shareScopeMap: string;
		export let initializeSharing: string;
		export let currentRemoteGetScope: string;
		export let getUpdateManifestFilename: string;
		export let hmrDownloadManifest: string;
		export let hmrDownloadUpdateHandlers: string;
		export let hmrModuleData: string;
		export let hmrInvalidateModuleHandlers: string;
		export let amdDefine: string;
		export let amdOptions: string;
		export let system: string;
		export let hasOwnProperty: string;
		export let systemContext: string;
		export let baseURI: string;
		export let relativeUrl: string;
		export let asyncModule: string;
	}
	export const UsageState: Readonly<{
		Unused: 0;
		OnlyPropertiesUsed: 1;
		NoInfo: 2;
		Unknown: 3;
		Used: 4;
	}>;
	export const WebpackOptionsValidationError: ValidationError;
	export const ValidationError: ValidationError;
	export namespace cache {
		export { MemoryCachePlugin };
	}
	export namespace config {
		export const getNormalizedWebpackOptions: (
			config: Configuration
		) => WebpackOptionsNormalized;
		export const applyWebpackOptionsDefaults: (
			options: WebpackOptionsNormalized
		) => void;
	}
	export namespace dependencies {
		export { ModuleDependency, ConstDependency, NullDependency };
	}
	export namespace ids {
		export {
			ChunkModuleIdRangePlugin,
			NaturalModuleIdsPlugin,
			OccurrenceModuleIdsPlugin,
			NamedModuleIdsPlugin,
			DeterministicChunkIdsPlugin,
			DeterministicModuleIdsPlugin,
			NamedChunkIdsPlugin,
			OccurrenceChunkIdsPlugin,
			HashedModuleIdsPlugin
		};
	}
	export namespace javascript {
		export {
			EnableChunkLoadingPlugin,
			JavascriptModulesPlugin,
			JavascriptParser
		};
	}
	export namespace optimize {
		export {
			AggressiveMergingPlugin,
			AggressiveSplittingPlugin,
			LimitChunkCountPlugin,
			MinChunkSizePlugin,
			ModuleConcatenationPlugin,
			RealContentHashPlugin,
			RuntimeChunkPlugin,
			SideEffectsFlagPlugin,
			SplitChunksPlugin
		};
	}
	export namespace runtime {
		export { GetChunkFilenameRuntimeModule, LoadScriptRuntimeModule };
	}
	export namespace prefetch {
		export { ChunkPrefetchPreloadPlugin };
	}
	export namespace web {
		export {
			FetchCompileAsyncWasmPlugin,
			FetchCompileWasmPlugin,
			JsonpChunkLoadingRuntimeModule,
			JsonpTemplatePlugin
		};
	}
	export namespace webworker {
		export { WebWorkerTemplatePlugin };
	}
	export namespace node {
		export {
			NodeEnvironmentPlugin,
			NodeSourcePlugin,
			NodeTargetPlugin,
			NodeTemplatePlugin,
			ReadFileCompileWasmPlugin
		};
	}
	export namespace electron {
		export { ElectronTargetPlugin };
	}
	export namespace wasm {
		export { AsyncWebAssemblyModulesPlugin };
	}
	export namespace library {
		export { AbstractLibraryPlugin, EnableLibraryPlugin };
	}
	export namespace container {
		export const scope: <T>(
			scope: string,
			options: ContainerOptionsFormat<T>
		) => Record<string, string | string[] | T>;
		export {
			ContainerPlugin,
			ContainerReferencePlugin,
			ModuleFederationPlugin
		};
	}
	export namespace sharing {
		export const scope: <T>(
			scope: string,
			options: ContainerOptionsFormat<T>
		) => Record<string, string | string[] | T>;
		export { ConsumeSharedPlugin, ProvideSharedPlugin, SharePlugin };
	}
	export namespace debug {
		export { ProfilingPlugin };
	}
	export namespace util {
		export const createHash: (algorithm: string | typeof Hash) => Hash;
		export namespace comparators {
			export let compareChunksById: (a: Chunk, b: Chunk) => 0 | 1 | -1;
			export let compareModulesByIdentifier: (
				a: Module,
				b: Module
			) => 0 | 1 | -1;
			export let compareModulesById: ParameterizedComparator<
				ChunkGraph,
				Module
			>;
			export let compareNumbers: (a: number, b: number) => 0 | 1 | -1;
			export let compareStringsNumeric: (a: string, b: string) => 0 | 1 | -1;
			export let compareModulesByPostOrderIndexOrIdentifier: ParameterizedComparator<
				ModuleGraph,
				Module
			>;
			export let compareModulesByPreOrderIndexOrIdentifier: ParameterizedComparator<
				ModuleGraph,
				Module
			>;
			export let compareModulesByIdOrIdentifier: ParameterizedComparator<
				ChunkGraph,
				Module
			>;
			export let compareChunks: ParameterizedComparator<ChunkGraph, Chunk>;
			export let compareIds: (
				a: string | number,
				b: string | number
			) => 0 | 1 | -1;
			export let compareStrings: (a: string, b: string) => 0 | 1 | -1;
			export let compareChunkGroupsByIndex: (
				a: ChunkGroup,
				b: ChunkGroup
			) => 0 | 1 | -1;
			export let concatComparators: <T>(
				c1: Comparator<T>,
				c2: Comparator<T>,
				...cRest: Comparator<T>[]
			) => Comparator<T>;
			export let compareSelect: <T, R>(
				getter: Selector<T, R>,
				comparator: Comparator<R>
			) => Comparator<T>;
			export let compareIterables: <T>(
				elementComparator: Comparator<T>
			) => Comparator<Iterable<T>>;
			export let keepOriginalOrder: <T>(iterable: Iterable<T>) => Comparator<T>;
			export let compareChunksNatural: (
				chunkGraph: ChunkGraph
			) => Comparator<Chunk>;
			export let compareLocations: (
				a: DependencyLocation,
				b: DependencyLocation
			) => 0 | 1 | -1;
		}
		export namespace serialization {
			export let register: (
				Constructor: Constructor,
				request: string,
				name: string,
				serializer: ObjectSerializer
			) => void;
			export let registerLoader: (
				regExp: RegExp,
				loader: (arg0: string) => boolean
			) => void;
			export let registerNotSerializable: (Constructor: Constructor) => void;
			export let NOT_SERIALIZABLE: object;
			export let buffersSerializer: Serializer;
			export let createFileSerializer: (fs?: any) => Serializer;
			export { MEASURE_START_OPERATION, MEASURE_END_OPERATION };
		}
		export const cleverMerge: <T, O>(first: T, second: O) => T | O | (T & O);
		export { LazySet };
	}
	export namespace sources {
		export {
			Source,
			RawSource,
			OriginalSource,
			ReplaceSource,
			SourceMapSource,
			ConcatSource,
			PrefixSource,
			CachedSource,
			SizeOnlySource,
			CompatSource
		};
	}
	export namespace experiments {
		export namespace schemes {
			export { HttpUriPlugin, HttpsUriPlugin };
		}
	}
	export type WebpackPluginFunction = (
		this: Compiler,
		compiler: Compiler
	) => void;
	export {
		AutomaticPrefetchPlugin,
		AsyncDependenciesBlock,
		BannerPlugin,
		Cache,
		Chunk,
		ChunkGraph,
		CleanPlugin,
		Compilation,
		Compiler,
		ConcatenationScope,
		ContextExclusionPlugin,
		ContextReplacementPlugin,
		DefinePlugin,
		DelegatedPlugin,
		Dependency,
		DllPlugin,
		DllReferencePlugin,
		DynamicEntryPlugin,
		EntryOptionPlugin,
		EntryPlugin,
		EnvironmentPlugin,
		EvalDevToolModulePlugin,
		EvalSourceMapDevToolPlugin,
		ExternalModule,
		ExternalsPlugin,
		Generator,
		HotUpdateChunk,
		HotModuleReplacementPlugin,
		IgnorePlugin,
		JavascriptModulesPlugin,
		LibManifestPlugin,
		LibraryTemplatePlugin,
		LoaderOptionsPlugin,
		LoaderTargetPlugin,
		Module,
		ModuleGraph,
		ModuleGraphConnection,
		NoEmitOnErrorsPlugin,
		NormalModule,
		NormalModuleReplacementPlugin,
		MultiCompiler,
		Parser,
		PrefetchPlugin,
		ProgressPlugin,
		ProvidePlugin,
		RuntimeModule,
		EntryPlugin as SingleEntryPlugin,
		SourceMapDevToolPlugin,
		Stats,
		Template,
		WatchIgnorePlugin,
		WebpackError,
		WebpackOptionsApply,
		WebpackOptionsDefaulter,
		Entry,
		EntryNormalized,
		EntryObject,
		LibraryOptions,
		ModuleOptions,
		ResolveOptionsWebpackOptions as ResolveOptions,
		RuleSetCondition,
		RuleSetConditionAbsolute,
		RuleSetRule,
		RuleSetUse,
		RuleSetUseItem,
		Configuration,
		WebpackOptionsNormalized,
		WebpackPluginInstance,
		Asset,
		AssetInfo,
		MultiStats,
		ParserState,
		Watching,
		StatsAsset,
		StatsChunk,
		StatsChunkGroup,
		StatsChunkOrigin,
		StatsCompilation,
		StatsError,
		StatsLogging,
		StatsLoggingEntry,
		StatsModule,
		StatsModuleIssuer,
		StatsModuleReason,
		StatsModuleTraceDependency,
		StatsModuleTraceItem,
		StatsProfile,
		LoaderModule,
		RawLoaderDefinition,
		LoaderDefinition,
		LoaderDefinitionFunction,
		PitchLoaderDefinitionFunction,
		RawLoaderDefinitionFunction,
		LoaderContext
	};
}

export = exports;<|MERGE_RESOLUTION|>--- conflicted
+++ resolved
@@ -4306,7 +4306,6 @@
 			 */
 			checkResource?: (resource: string, context: string) => boolean;
 	  };
-<<<<<<< HEAD
 declare interface ImportModuleOptions {
 	/**
 	 * the target layer
@@ -4318,8 +4317,6 @@
 	 */
 	publicPath?: string;
 }
-type ImportSource = undefined | null | string | SimpleLiteral | RegExpLiteral;
-=======
 type ImportSource =
 	| undefined
 	| null
@@ -4327,7 +4324,6 @@
 	| SimpleLiteral
 	| RegExpLiteral
 	| BigIntLiteral;
->>>>>>> b7373308
 
 /**
  * Options for infrastructure level logging.
